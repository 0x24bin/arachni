--- conflicted
+++ resolved
@@ -15,11 +15,8 @@
 - [Evan Beard](mailto:beard.evan@gmail.com) for feedback and patches.
 - [Michael Borohovski](mailto:borski@mit.edu) for testing, feedback and patches.
 - [Ben Sedat](mailto:bsedat@alum.mit.edu) for testing, feedback and patches.
-<<<<<<< HEAD
 - [Simon Treadaway](mailto:ssgtreadaway@outlook.com) for testing and feedback.
-=======
 - [Michiel van Es](mailto:mve@pragmasec.nl) for relentless testing and feedback.
->>>>>>> 34cd2281
 
 A big thanks to my buddy [Andreas](mailto:rainmakergr@gmail.com) for the original
 spider drawing used in the project graphics.