require 'spec_helper'

describe Arachni::Element::Form do
    it_should_behave_like 'refreshable'
    it_should_behave_like 'auditable', url: web_server_url_for( :form )

    before( :all ) do
        @utils = Arachni::Module::Utilities
        @url = @utils.normalize_url( web_server_url_for( :form ) )

        @options = {
            name:   'login-form',
            url:    @url,
            inputs: {
                'user'          => 'joe',
                'hidden_field'  => {
                    type:  :hidden,
                    value: 'hidden-value'
                },
                'password'      => {
                    id:    'my-password',
                    type:  :password,
                    value: 's3cr3t'
                }
            }
        }

        @http = Arachni::HTTP::Client.instance
    end

    it 'assigned to Arachni::Form for easy access' do
        Arachni::Form.should == Arachni::Element::Form
    end

    describe 'Arachni::Element::FORM' do
        it 'returns "form"' do
            Arachni::Element::FORM.should == 'form'
        end
    end

    describe '#initialize' do
        describe :method do
            it 'defaults to :get' do
                Arachni::Element::Form.new( url: @url ).method.should == :get
            end
        end
        context 'when passed options without an action URL' do
            it 'defaults to the owner URL' do
                Arachni::Element::Form.new( url: @url ).action.should == @url
            end
        end
        context 'when passed options without inputs or any other expected option' do
            it 'uses the contents of the opts hash as inputs inputs' do
                e = Arachni::Element::Form.new( @options )
                e.inputs.should eq( 'user' => 'joe', 'password' => 's3cr3t', 'hidden_field' => 'hidden-value' )
            end
        end
    end

    describe '#details_for' do
        context 'when input details are given during initialization' do
            it 'returns that data ' do
                Arachni::Element::Form.new( @options ).
                    details_for( :password ).should == @options[:inputs]['password']
            end
        end
        describe 'when no data is available' do
            it 'return nil' do
                Arachni::Element::Form.new( @options ).details_for( :username ).should == {}
            end
        end
    end

    describe '#name' do
        context 'when there is a form name' do
            it 'returns it' do
                Arachni::Element::Form.new( @options ).name.should == @options[:name]
            end
        end
        describe 'when no data is available' do
            it 'return nil' do
                Arachni::Element::Form.new( url: @options[:url] ).name.should be_nil
            end
        end
    end

    describe '#id' do
        context 'when the action it contains path parameters' do
            it 'ignores them' do
                e = Arachni::Element::Form.new(
                    url: 'http://test.com/path;p=v?p1=v1&p2=v2',
                    inputs: @options[:inputs]
                )
                c = Arachni::Element::Form.new(
                    url: 'http://test.com/path?p1=v1&p2=v2',
                    inputs: @options[:inputs]
                )
                e.id.should == c.id
            end
        end
    end

    describe '#field_type_for' do
        it 'returns a field\'s type' do
            e = Arachni::Element::Form.new( @options )
            e.field_type_for( 'password' ).should     == :password
            e.field_type_for( 'hidden_field' ).should == :hidden
        end
    end

    describe '#node' do
        it 'returns the original Nokogiri node' do
            html = '
                    <html>
                        <body>
                            <form method="get" action="form_action" name="my_form">
                                <input type=password name="my_first_input" value="my_first_value"" />
                                <input type=radio name="my_second_input" value="my_second_value"" />
                            </form>

                        </body>
                    </html>'

            node = Arachni::Element::Form.from_document( @url, html ).first.node
            node.is_a?( Nokogiri::XML::Element ).should be_true
            node.css( 'input' ).first['name'].should == 'my_first_input'
        end
    end

    describe '#to_html' do
        context 'when there is a node' do
            it 'returns the original form as HTML' do
                html = '
                    <html>
                        <body>
                            <form method="get" action="form_action" name="my_form">
                                <input type=password name="my_first_input" value="my_first_value"" />
                                <input type=radio name="my_second_input" value="my_second_value"" />
                            </form>

                        </body>
                    </html>'

                f1 = Arachni::Element::Form.from_document( @url, html ).first
                f2 = Arachni::Element::Form.from_document( @url, f1.to_html ).first
                f2.should == f1
            end
        end

        context 'when there is no node' do
            it 'returns nil' do
                Arachni::Element::Form.new( @options ).to_html.should be_nil
            end
        end
    end

    describe '#requires_password?' do
        context 'when the form has a password field' do
            it 'returns true' do
                html = '
                    <html>
                        <body>
                            <form method="get" action="form_action" name="my_form">
                                <input type=password name="my_first_input" value="my_first_value"" />
                                <input type=radio name="my_second_input" value="my_second_value"" />
                            </form>

                        </body>
                    </html>'

                Arachni::Element::Form.from_document( @url, html ).
                    first.requires_password?.should be_true
            end
        end
        context 'when the form does not have a password field' do
            it 'returns false' do
                html = '
                    <html>
                        <body>
                            <form method="get" action="form_action" name="my_form">
                                <input type=radio name="my_second_input" value="my_second_value"" />
                            </form>

                        </body>
                    </html>'

                Arachni::Element::Form.from_document( @url, html ).
                    first.requires_password?.should be_false
            end
        end
    end

    describe '#original?' do
        context 'when the mutation' do
            context 'is same as the original element' do
                it 'returns true' do
                    inputs = { inputs: { 'param_name' => 'param_value', 'stuff' => nil } }

                    e = Arachni::Element::Form.new(
                        url: 'http://test.com',
                        inputs: inputs
                    )

                    has_original ||= false
                    has_sample   ||= false

                    e.mutations( 'seed' ).each do |m|
                        m.url.should    == e.url
                        m.action.should == e.action

                        if m.original?
                            m.altered.should == Arachni::Element::Form::ORIGINAL_VALUES
                            m.inputs.should  == e.inputs
                            has_original ||= true
                        end
                    end

                    has_original.should be_true
                end
            end
        end
    end

    describe '#sample?' do
        context 'when the mutation' do
            context 'has been filled-in with sample values' do
                it 'returns true' do
                    inputs = { inputs: { 'param_name' => 'param_value', 'stuff' => nil } }
                    e = Arachni::Element::Form.new(
                        url: 'http://test.com',
                        inputs: inputs
                    )

                    has_original ||= false
                    has_sample   ||= false

                    e.mutations( 'seed' ).each do |m|
                        m.url.should    == e.url
                        m.action.should == e.action

                        if m.sample?
                            m.altered.should == Arachni::Element::Form::SAMPLE_VALUES
<<<<<<< HEAD
                            m.inputs.should == Arachni::Module::KeyFiller.fill( e.inputs )
=======
                            m.auditable.should == Arachni::Support::KeyFiller.fill( e.auditable )
>>>>>>> cf43516e
                            has_sample ||= true
                        end
                    end

                    has_sample.should be_true
                end
            end
        end
    end

    describe '#mutations' do
        it 'fuzzes #inputs inputs' do
            inputs = { inputs: { 'param_name' => 'param_value', 'stuff' => nil } }
            e = Arachni::Element::Form.new(
                url:    'http://test.com',
                inputs: inputs
            )

            checked = false
            e.mutations( 'seed' ).each do |m|
                next if m.original? || m.sample?

                m.url.should == e.url
                m.action.should == e.action

                m.inputs.should_not == e.inputs
                checked = true
            end

            checked.should be_true
        end

        it 'sets #altered to the name of the fuzzed input' do
            inputs = { inputs: { 'param_name' => 'param_value', 'stuff' => nil } }
            e = Arachni::Element::Form.new(
                url:    'http://test.com',
                inputs: inputs
            )

            checked = false
            e.mutations( 'seed' ).each do |m|
                next if m.original? || m.sample?

                m.url.should == e.url
                m.action.should == e.action

                m.altered.should_not == e.altered
                m.inputs[m.altered].should include 'seed'

                checked = true
            end

            checked.should be_true
        end

        context 'when it contains more than 1 password field' do
            it 'includes mutations which have the same values for all of them' do
                form = <<-EOHTML
                    <form>
                        <input type="password" name="my_pass" />
                        <input type="password" name="my_pass_validation" />
                    </form>
                EOHTML

                e = Arachni::Element::Form.from_document( 'http://test.com', form ).first

                e.mutations( 'seed' ).select do |m|
                    m.inputs['my_pass'] == m.inputs['my_pass_validation']
                end.size.should == 6
            end
        end

        describe :skip_original do
            it 'does not add mutations with original nor default values' do
                e = Arachni::Element::Form.new( @options )
                mutations = e.mutations( @seed, skip_original: true )
                mutations.size.should == 10
                mutations.select { |m| m.mutated? }.size.should == 10
            end
        end
    end

    describe '#nonce_name=' do
        it 'sets the name of the input holding the nonce' do
            f = Arachni::Element::Form.new( url: @url, inputs: { nonce: 'value' } )
            f.nonce_name = 'nonce'
            f.nonce_name.should == 'nonce'
        end

        context 'when there is no input called nonce_name' do
            it 'raises Arachni::Element::Form::Error::FieldNotFound' do
                trigger = proc do
                    Arachni::Element::Form.new( url: @url, inputs: { name: 'value' } ).
                        nonce_name = 'stuff'
                end

                expect { trigger.call }.to raise_error Arachni::Error
                expect { trigger.call }.to raise_error Arachni::Element::Form::Error
                expect { trigger.call }.to raise_error Arachni::Element::Form::Error::FieldNotFound
            end
        end
    end

    describe '#has_nonce?' do
        context 'when the form has a nonce' do
            it 'returns true' do
                f = Arachni::Element::Form.new( url: @url, inputs: { nonce: 'value' } )
                f.nonce_name = 'nonce'
                f.has_nonce?.should be_true
            end
        end
        context 'when the form does not have a nonce' do
            it 'returns false' do
                f = Arachni::Element::Form.new( url: @url, inputs: { nonce: 'value' } )
                f.has_nonce?.should be_false
            end
        end
    end

    describe '#submit' do
        context 'when method is post' do
            it 'performs a POST HTTP request' do
                f = Arachni::Element::Form.new(
                    url:    @url,
                    method: :post,
                    inputs: @options[:inputs]
                )

                body_should = "#{f.method}#{f.inputs.to_s}"
                body = nil

                f.submit { |res| body = res.body }
                @http.run
                body_should.should == body
            end
        end
        context 'when method is get' do
            it 'performs a GET HTTP request' do
                f = Arachni::Element::Form.new(
                    url:    @url,
                    method: :get,
                    inputs: @options[:inputs]
                )

                body_should = "#{f.method}#{f.inputs.to_s}"
                body = nil

                f.submit.on_complete { |res| body = res.body }
                @http.run
                body_should.should == body
            end
        end
        context 'when the form has a nonce' do
            it 'refreshes its value before submitting it' do
                f = Arachni::Element::Form.new(
                    url:    @url + 'with_nonce',
                    action: @url + 'get_nonce',
                    method: :post,
                    inputs: {
                        'param_name' => 'stuff'
                    }
                )

                f.update 'nonce' => rand( 999 )
                f.nonce_name = 'nonce'

                body = nil

                f.submit { |res| body = res.body }
                @http.run
                body.should_not == f.original['nonce']
                body.to_i.should > 0
            end
        end

    end

    describe '#simple' do
        it 'returns a simplified version of the form attributes and inputs as a Hash' do
            f = Arachni::Element::Form.new( @options )
            f.update 'user' => 'blah'
            f.simple.should == {
                url:    @options[:url],
                action: @options[:url],
                name:   'login-form',
                inputs: {
                    'user'         => 'blah',
                    'hidden_field' => 'hidden-value',
                    'password'     => 's3cr3t'
                }
            }
        end
    end

    describe '#type' do
        it 'is "form"' do
            Arachni::Element::Form.new( @options ).type.should == 'form'
        end
    end

    describe '.from_document' do
        context 'when the response does not contain any forms' do
            it 'returns an empty array' do
                Arachni::Element::Form.from_document( '', '' ).should be_empty
            end
        end
        context 'when the response contains forms' do
            context 'with text inputs' do
                it 'returns an array of forms' do
                    html = '
                    <html>
                        <body>
                            <form method="get" action="form_action" name="my_form">
                                <input name="my_first_input" value="my_first_value" />
                                <input name="my_second_input" value="my_second_value" />
                            </form>

                        </body>
                    </html>'

                    form = Arachni::Element::Form.from_document( @url, html ).first
                    form.action.should == @utils.normalize_url( @url + '/form_action' )
                    form.name.should == 'my_form'
                    form.url.should == @url
                    form.method.should == :get
                    form.inputs.should == {
                        'my_first_input'  => 'my_first_value',
                        'my_second_input' => 'my_second_value'
                    }
                    form.inputs.keys.each do |input|
                        form.field_type_for( input ).should == :text
                    end
                end
            end

            context 'with checkbox inputs' do
                it 'returns an array of forms' do
                    html = '
                    <html>
                        <body>
                            <form method="get" action="form_action" name="my_form">
                                <input type="checkbox" name="vehicle" value="Bike">
                                <input type="checkbox" name="stuff" value="Car">
                            </form>

                        </body>
                    </html>'

                    form = Arachni::Element::Form.from_document( @url, html ).first
                    form.action.should == @utils.normalize_url( @url + '/form_action' )
                    form.name.should == 'my_form'
                    form.url.should == @url
                    form.method.should == :get
                    form.inputs.should == {
                        'vehicle'  => 'Bike',
                        'stuff' => 'Car'
                    }
                    form.inputs.keys.each do |input|
                        form.field_type_for( input ).should == :checkbox
                    end
                end
            end

            context 'with radio inputs' do
                it 'returns an array of forms' do
                    html = '
                    <html>
                        <body>
                            <form method="get" action="form_action" name="my_form">
                                <input type=radio name="my_first_input" value="my_first_value"" />
                                <input type=radio name="my_second_input" value="my_second_value"" />
                            </form>

                        </body>
                    </html>'

                    form = Arachni::Element::Form.from_document( @url, html ).first
                    form.action.should == @utils.normalize_url( @url + '/form_action' )
                    form.name.should == 'my_form'
                    form.url.should == @url
                    form.method.should == :get
                    form.inputs.should == {
                        'my_first_input'  => 'my_first_value',
                        'my_second_input' => 'my_second_value'
                    }
                    form.inputs.keys.each do |input|
                        form.field_type_for( input ).should == :radio
                    end
                end
            end

            context 'with selects' do
                context 'with values' do
                    it 'returns an array of forms' do
                        html = '
                        <html>
                            <body>
                                <form method="get" action="form_action" name="my_form">
                                    <select name="manufacturer">
                                        <option value="volvo">Volvo</option>
                                        <option value="saab">Saab</option>
                                        <option value="mercedes">Mercedes</option>
                                        <option value="audi">Audi</option>
                                    </select>
                                    <select name="numbers">
                                        <option value="1">1</option>
                                        <option value="2">2</option>
                                    </select>
                                </form>

                            </body>
                        </html>'

                        form = Arachni::Element::Form.from_document( @url, html ).first
                        form.action.should == @utils.normalize_url( @url + '/form_action' )
                        form.name.should == 'my_form'
                        form.url.should == @url
                        form.method.should == :get
                        form.inputs.should == {
                            'manufacturer'  => 'volvo',
                            'numbers'       => '1'
                        }
                        form.inputs.keys.each do |input|
                            form.field_type_for( input ).should == :select
                        end
                    end
                end

                context 'without values' do
                    it 'uses the element texts' do
                        html = '
                        <html>
                            <body>
                                <form method="get" action="form_action" name="my_form">
                                    <select name="manufacturer">
                                        <option>Volvo</option>
                                        <option>Saab</option>
                                    </select>
                                    <select name="numbers">
                                        <option>One</option>
                                        <option>Two</option>
                                    </select>
                                </form>

                            </body>
                        </html>'

                        form = Arachni::Element::Form.from_document( @url, html ).first
                        form.action.should == @utils.normalize_url( @url + '/form_action' )
                        form.name.should == 'my_form'
                        form.url.should == @url
                        form.method.should == :get
                        form.inputs.should == {
                            'manufacturer'  => 'Volvo',
                            'numbers'       => 'One'
                        }
                        form.inputs.keys.each do |input|
                            form.field_type_for( input ).should == :select
                        end
                    end
                end

                context 'with selected options' do
                    it 'uses their values' do
                        html = '
                        <html>
                            <body>
                                <form method="get" action="form_action" name="my_form">
                                    <select name="manufacturer">
                                        <option>Volvo</option>
                                        <option selected>Saab</option>
                                        <option>Audi</option>
                                    </select>
                                    <select name="numbers">
                                        <option>One</option>
                                        <option selected>Two</option>
                                        <option>Three</option>
                                    </select>
                                </form>

                            </body>
                        </html>'

                        form = Arachni::Element::Form.from_document( @url, html ).first
                        form.action.should == @utils.normalize_url( @url + '/form_action' )
                        form.name.should == 'my_form'
                        form.url.should == @url
                        form.method.should == :get
                        form.inputs.should == {
                            'manufacturer'  => 'Saab',
                            'numbers'       => 'Two'
                        }
                        form.inputs.keys.each do |input|
                            form.field_type_for( input ).should == :select
                        end
                    end
                end

                context 'without any options' do
                    it 'uses an empty value' do
                        html = '
                        <html>
                            <body>
                                <form method="get" action="form_action" name="my_form">
                                    <select name="manufacturer"></select>
                                </form>

                            </body>
                        </html>'

                        form = Arachni::Element::Form.from_document( @url, html ).first
                        form.action.should == @utils.normalize_url( @url + '/form_action' )
                        form.name.should == 'my_form'
                        form.url.should == @url
                        form.method.should == :get
                        form.inputs.should == { 'manufacturer' => '' }
                        form.inputs.keys.each do |input|
                            form.field_type_for( input ).should == :select
                        end
                    end
                end


            end

            context 'with a base attribute' do
                it 'respects it and adjust the action accordingly' do
                    base_url = "#{@url}/this_is_the_base/"
                    html = '
                    <html>
                        <head>
                            <base href="' + base_url + '" />
                        </head>
                        <body>
                            <form method="get" action="form_action/is/here?ha=hoo" name="my_form!">
                                <textarea name="text_here" />
                            </form>

                            <form method="post" action="/form_action" name="my_second_form!">
                                <textarea name="text_here" value="my value" />
                            </form>
                        </body>
                    </html>'

                    forms = Arachni::Element::Form.from_document( @url, html )
                    forms.size.should == 2

                    form = forms.shift
                    form.action.should == @utils.normalize_url( base_url + 'form_action/is/here?ha=hoo')
                    form.name.should == 'my_form!'
                    form.url.should == @url
                    form.method.should == :get
                    form.inputs.should == { 'text_here' => '' }
                    form.inputs.keys.each do |input|
                        form.field_type_for( input ).should == :text
                    end

                    form = forms.shift
                    form.action.should == @utils.normalize_url( @url + '/form_action' )
                    form.name.should == 'my_second_form!'
                    form.url.should == @url
                    form.method.should == :post
                    form.inputs.should == { 'text_here' => "my value" }
                    form.inputs.keys.each do |input|
                        form.field_type_for( input ).should == :text
                    end
                end
            end

            context 'which are not properly closed' do
                it 'sanitizes and return an array of forms' do

                    base_url = "#{@url}/this_is_the_base/"
                    html = '
                    <html>
                        <head>
                            <base href="' + base_url + '" />
                        </head>
                        <body>
                            <form method="get" action="form_2" name="my_form_2">
                                <textarea name="text_here" />

                            <form method="post" action="/form" name="my_form">
                                    <input type="text" name="form_input_1" value="form_val_1">
                                    <input type="text" name="form_input_2" value="form_val_2">
                                    <input type="submit">
                                </p>

                            <form method="get" action="/form_3" name="my_form_3">
                                <input type="text" name="form_3_input_1" value="form_3_val_1">
                                <select name="manufacturer">
                                    <option value="volvo">Volvo</option>
                                    <option value="saab">Saab</option>
                                    <option value="mercedes">Mercedes</option>
                                    <option value="audi">Audi</option>
                                </select>
                        </body>
                    </html>'

                    forms = Arachni::Element::Form.from_document( @url, html )
                    forms.size.should == 3

                    form = forms.shift
                    form.action.should == @utils.normalize_url( base_url + 'form_2' )
                    form.name.should == 'my_form_2'
                    form.url.should == @url
                    form.method.should == :get
                    form.inputs.should == { 'text_here' => '' }

                    form = forms.shift
                    form.action.should == @utils.normalize_url( @url + '/form' )
                    form.name.should == 'my_form'
                    form.url.should == @url
                    form.method.should == :post
                    form.inputs.should == {
                        'form_input_1' => 'form_val_1',
                        'form_input_2' => 'form_val_2'
                    }

                    form = forms.shift
                    form.action.should == @utils.normalize_url( @url + '/form_3' )
                    form.name.should == 'my_form_3'
                    form.url.should == @url
                    form.method.should == :get
                    form.inputs.should == {
                        'form_3_input_1' => 'form_3_val_1',
                        'manufacturer'   => 'volvo'
                    }
                end
            end

        end
    end

    describe '.encode' do
        it 'form-encodes the passed string' do
            Arachni::Element::Form.encode( '% value\ +=&;' ).should == '%25+value%5C+%2B%3D%26%3B'
        end
    end
    describe '#encode' do
        it 'form-encodes the passed string' do
            Arachni::Element::Form.encode( '% value\ +=&;' ).should == '%25+value%5C+%2B%3D%26%3B'
        end
    end

    describe '.decode' do
        it 'form-decodes the passed string' do
            Arachni::Element::Form.decode( '%25+value%5C+%2B%3D%26%3B' ).should == '% value\ +=&;'
        end
    end
    describe '#decode' do
        it 'form-decodes the passed string' do
            Arachni::Element::Form.decode( '%25+value%5C+%2B%3D%26%3B' ).should == '% value\ +=&;'
        end
    end

    describe '.parse_request_body' do
        it 'form-decodes the passed string' do
            Arachni::Element::Form.parse_request_body( 'value%5C+%2B%3D%26%3B=value%5C+%2B%3D%26%3B&testID=53738&deliveryID=53618&testIDs=&deliveryIDs=&selectedRows=2&event=&section=&event%3Dmanage%26amp%3Bsection%3Dexam=Manage+selected+exam' ).should ==
                {
                    "value\\ +=&;" => "value\\ +=&;",
                    "testID" => "53738",
                    "deliveryID" => "53618",
                    "testIDs" => "",
                    "deliveryIDs" => "",
                    "selectedRows" => "2",
                    "event" => "",
                    "section" => "",
                    "event=manage&amp;section=exam" => "Manage selected exam"
                }
        end
    end
    describe '#parse_request_body' do
        it 'form-decodes the passed string' do
            Arachni::Element::Form.parse_request_body( 'value%5C+%2B%3D%26%3B=value%5C+%2B%3D%26%3B&testID=53738&deliveryID=53618&testIDs=&deliveryIDs=&selectedRows=2&event=&section=&event%3Dmanage%26amp%3Bsection%3Dexam=Manage+selected+exam' ).should ==
                {
                    "value\\ +=&;" => "value\\ +=&;",
                    "testID" => "53738",
                    "deliveryID" => "53618",
                    "testIDs" => "",
                    "deliveryIDs" => "",
                    "selectedRows" => "2",
                    "event" => "",
                    "section" => "",
                    "event=manage&amp;section=exam" => "Manage selected exam"
                }
        end
    end

end<|MERGE_RESOLUTION|>--- conflicted
+++ resolved
@@ -240,11 +240,7 @@
 
                         if m.sample?
                             m.altered.should == Arachni::Element::Form::SAMPLE_VALUES
-<<<<<<< HEAD
-                            m.inputs.should == Arachni::Module::KeyFiller.fill( e.inputs )
-=======
-                            m.auditable.should == Arachni::Support::KeyFiller.fill( e.auditable )
->>>>>>> cf43516e
+                            m.inputs.should == Arachni::Support::KeyFiller.fill( e.inputs )
                             has_sample ||= true
                         end
                     end
