require 'spec_helper'

describe Arachni::Element::Form do
    it_should_behave_like 'refreshable'
    it_should_behave_like 'auditable', url: web_server_url_for( :form )

    before( :all ) do
        @utils = Arachni::Module::Utilities
        @url = @utils.normalize_url( web_server_url_for( :form ) )

        @options = {
            name:   'login-form',
            url:    @url,
            inputs: {
                'user'          => 'joe',
                'hidden_field'  => {
                    type:  :hidden,
                    value: 'hidden-value'
                },
                'password'      => {
                    id:    'my-password',
                    type:  :password,
                    value: 's3cr3t'
                }
            }
        }

        @http = Arachni::HTTP::Client.instance
    end

    it 'assigned to Arachni::Form for easy access' do
        Arachni::Form.should == Arachni::Element::Form
    end

    describe 'Arachni::Element::FORM' do
        it 'returns "form"' do
            Arachni::Element::FORM.should == 'form'
        end
    end

    describe '#initialize' do
        describe :method do
            it 'defaults to :get' do
                Arachni::Element::Form.new( url: @url ).method.should == :get
            end
        end
        context 'when passed options without an action URL' do
            it 'defaults to the owner URL' do
                Arachni::Element::Form.new( url: @url ).action.should == @url
            end
        end
        context 'when passed options without inputs or any other expected option' do
            it 'uses the contents of the opts hash as inputs inputs' do
                e = Arachni::Element::Form.new( @options )
                e.inputs.should eq( 'user' => 'joe', 'password' => 's3cr3t', 'hidden_field' => 'hidden-value' )
            end
        end
    end

    describe '#details_for' do
        context 'when input details are given during initialization' do
            it 'returns that data ' do
                Arachni::Element::Form.new( @options ).
                    details_for( :password ).should == @options[:inputs]['password']
            end
        end
        describe 'when no data is available' do
            it 'return nil' do
                Arachni::Element::Form.new( @options ).details_for( :username ).should == {}
            end
        end
    end

    describe '#name' do
        context 'when there is a form name' do
            it 'returns it' do
                Arachni::Element::Form.new( @options ).name.should == @options[:name]
            end
        end
        describe 'when no data is available' do
            it 'return nil' do
                Arachni::Element::Form.new( url: @options[:url] ).name.should be_nil
            end
        end
    end

    describe '#id' do
        context 'when the action it contains path parameters' do
            it 'ignores them' do
                e = Arachni::Element::Form.new(
                    url: 'http://test.com/path;p=v?p1=v1&p2=v2',
                    inputs: @options[:inputs]
                )
                c = Arachni::Element::Form.new(
                    url: 'http://test.com/path?p1=v1&p2=v2',
                    inputs: @options[:inputs]
                )
                e.id.should == c.id
            end
        end
    end

    describe '#field_type_for' do
        it 'returns a field\'s type' do
            e = Arachni::Element::Form.new( @options )
            e.field_type_for( 'password' ).should     == :password
            e.field_type_for( 'hidden_field' ).should == :hidden
        end
    end

    describe '#node' do
        it 'returns the original Nokogiri node' do
            html = '
                    <html>
                        <body>
                            <form method="get" action="form_action" name="my_form">
                                <input type=password name="my_first_input" value="my_first_value"" />
                                <input type=radio name="my_second_input" value="my_second_value"" />
                            </form>

                        </body>
                    </html>'

            node = Arachni::Element::Form.from_document( @url, html ).first.node
            node.is_a?( Nokogiri::XML::Element ).should be_true
            node.css( 'input' ).first['name'].should == 'my_first_input'
        end
    end

    describe '#to_html' do
        context 'when there is a node' do
            it 'returns the original form as HTML' do
                html = '
                    <html>
                        <body>
                            <form method="get" action="form_action" name="my_form">
                                <input type=password name="my_first_input" value="my_first_value"" />
                                <input type=radio name="my_second_input" value="my_second_value"" />
                            </form>

                        </body>
                    </html>'

                f1 = Arachni::Element::Form.from_document( @url, html ).first
                f2 = Arachni::Element::Form.from_document( @url, f1.to_html ).first
                f2.should == f1
            end
        end

        context 'when there is no node' do
            it 'returns nil' do
                Arachni::Element::Form.new( @options ).to_html.should be_nil
            end
        end
    end

    describe '#requires_password?' do
        context 'when the form has a password field' do
            it 'returns true' do
                html = '
                    <html>
                        <body>
                            <form method="get" action="form_action" name="my_form">
                                <input type=password name="my_first_input" value="my_first_value"" />
                                <input type=radio name="my_second_input" value="my_second_value"" />
                            </form>

                        </body>
                    </html>'

                Arachni::Element::Form.from_document( @url, html ).
                    first.requires_password?.should be_true
            end
        end
        context 'when the form does not have a password field' do
            it 'returns false' do
                html = '
                    <html>
                        <body>
                            <form method="get" action="form_action" name="my_form">
                                <input type=radio name="my_second_input" value="my_second_value"" />
                            </form>

                        </body>
                    </html>'

                Arachni::Element::Form.from_document( @url, html ).
                    first.requires_password?.should be_false
            end
        end
    end

    describe '#original?' do
        context 'when the mutation' do
            context 'is same as the original element' do
                it 'returns true' do
                    inputs = { inputs: { 'param_name' => 'param_value', 'stuff' => nil } }

                    e = Arachni::Element::Form.new(
                        url: 'http://test.com',
                        inputs: inputs
                    )

                    has_original ||= false
                    has_sample   ||= false

                    e.mutations( 'seed' ).each do |m|
                        m.url.should    == e.url
                        m.action.should == e.action

                        if m.original?
                            m.altered.should == Arachni::Element::Form::ORIGINAL_VALUES
                            m.inputs.should  == e.inputs
                            has_original ||= true
                        end
                    end

                    has_original.should be_true
                end
            end
        end
    end

    describe '#sample?' do
        context 'when the mutation' do
            context 'has been filled-in with sample values' do
                it 'returns true' do
                    inputs = { inputs: { 'param_name' => 'param_value', 'stuff' => nil } }
                    e = Arachni::Element::Form.new(
                        url: 'http://test.com',
                        inputs: inputs
                    )

                    has_original ||= false
                    has_sample   ||= false

                    e.mutations( 'seed' ).each do |m|
                        m.url.should    == e.url
                        m.action.should == e.action

                        if m.sample?
                            m.altered.should == Arachni::Element::Form::SAMPLE_VALUES
                            m.inputs.should == Arachni::Module::KeyFiller.fill( e.inputs )
                            has_sample ||= true
                        end
                    end

                    has_sample.should be_true
                end
            end
        end
    end

    describe '#mutations' do
        it 'fuzzes #inputs inputs' do
            inputs = { inputs: { 'param_name' => 'param_value', 'stuff' => nil } }
            e = Arachni::Element::Form.new(
                url:    'http://test.com',
                inputs: inputs
            )

            checked = false
            e.mutations( 'seed' ).each do |m|
                next if m.original? || m.sample?

                m.url.should == e.url
                m.action.should == e.action

                m.inputs.should_not == e.inputs
                checked = true
            end

            checked.should be_true
        end

        it 'sets #altered to the name of the fuzzed input' do
            inputs = { inputs: { 'param_name' => 'param_value', 'stuff' => nil } }
            e = Arachni::Element::Form.new(
                url:    'http://test.com',
                inputs: inputs
            )

            checked = false
            e.mutations( 'seed' ).each do |m|
                next if m.original? || m.sample?

                m.url.should == e.url
                m.action.should == e.action

                m.altered.should_not == e.altered
                m.inputs[m.altered].should include 'seed'

                checked = true
            end

            checked.should be_true
        end

        context 'when it contains more than 1 password field' do
            it 'includes mutations which have the same values for all of them' do
<<<<<<< HEAD
                e = Arachni::Element::Form.new(
                    url:    'http://test.com',
                    inputs: {
                        'my_pass'            => { type: :password },
                        'my_pass_validation' => { type: :password }
                    }
                )
=======
                form = <<-EOHTML
                    <form>
                        <input type="password" name="my_pass" />
                        <input type="password" name="my_pass_validation" />
                    </form>
                EOHTML

                e = Arachni::Element::Form.from_document( 'http://test.com', form ).first
>>>>>>> 34cd2281

                e.mutations( 'seed' ).select do |m|
                    m.inputs['my_pass'] == m.inputs['my_pass_validation']
                end.size.should == 6
            end
        end

        describe :skip_original do
            it 'does not add mutations with original nor default values' do
                e = Arachni::Element::Form.new( @options )
                mutations = e.mutations( @seed, skip_original: true )
                mutations.size.should == 10
                mutations.select { |m| m.mutated? }.size.should == 10
            end
        end
    end

    describe '#nonce_name=' do
        it 'sets the name of the input holding the nonce' do
            f = Arachni::Element::Form.new( url: @url, inputs: { nonce: 'value' } )
            f.nonce_name = 'nonce'
            f.nonce_name.should == 'nonce'
        end

        context 'when there is no input called nonce_name' do
            it 'raises Arachni::Element::Form::Error::FieldNotFound' do
                trigger = proc do
                    Arachni::Element::Form.new( url: @url, inputs: { name: 'value' } ).
                        nonce_name = 'stuff'
                end

                expect { trigger.call }.to raise_error Arachni::Error
                expect { trigger.call }.to raise_error Arachni::Element::Form::Error
                expect { trigger.call }.to raise_error Arachni::Element::Form::Error::FieldNotFound
            end
        end
    end

    describe '#has_nonce?' do
        context 'when the form has a nonce' do
            it 'returns true' do
                f = Arachni::Element::Form.new( url: @url, inputs: { nonce: 'value' } )
                f.nonce_name = 'nonce'
                f.has_nonce?.should be_true
            end
        end
        context 'when the form does not have a nonce' do
            it 'returns false' do
                f = Arachni::Element::Form.new( url: @url, inputs: { nonce: 'value' } )
                f.has_nonce?.should be_false
            end
        end
    end

    describe '#submit' do
        context 'when method is post' do
            it 'performs a POST HTTP request' do
                f = Arachni::Element::Form.new(
                    url:    @url,
                    method: :post,
                    inputs: @options[:inputs]
                )

                body_should = "#{f.method}#{f.inputs.to_s}"
                body = nil

                f.submit { |res| body = res.body }
                @http.run
                body_should.should == body
            end
        end
        context 'when method is get' do
            it 'performs a GET HTTP request' do
                f = Arachni::Element::Form.new(
                    url:    @url,
                    method: :get,
                    inputs: @options[:inputs]
                )

                body_should = "#{f.method}#{f.inputs.to_s}"
                body = nil

                f.submit.on_complete { |res| body = res.body }
                @http.run
                body_should.should == body
            end
        end
        context 'when the form has a nonce' do
            it 'refreshes its value before submitting it' do
                f = Arachni::Element::Form.new(
                    url:    @url + 'with_nonce',
                    action: @url + 'get_nonce',
                    method: :post,
                    inputs: {
                        'param_name' => 'stuff'
                    }
                )

                f.update 'nonce' => rand( 999 )
                f.nonce_name = 'nonce'

                body = nil

                f.submit { |res| body = res.body }
                @http.run
                body.should_not == f.original['nonce']
                body.to_i.should > 0
            end
        end

    end

    describe '#simple' do
        it 'returns a simplified version of the form attributes and inputs as a Hash' do
            f = Arachni::Element::Form.new( @options )
            f.update 'user' => 'blah'
            f.simple.should == {
                url:    @options[:url],
                action: @options[:url],
                name:   'login-form',
                inputs: {
                    'user'         => 'blah',
                    'hidden_field' => 'hidden-value',
                    'password'     => 's3cr3t'
                }
            }
        end
    end

    describe '#type' do
        it 'is "form"' do
            Arachni::Element::Form.new( @options ).type.should == 'form'
        end
    end

    describe '.from_document' do
        context 'when the response does not contain any forms' do
            it 'returns an empty array' do
                Arachni::Element::Form.from_document( '', '' ).should be_empty
            end
        end
        context 'when the response contains forms' do
            context 'with text inputs' do
                it 'returns an array of forms' do
                    html = '
                    <html>
                        <body>
                            <form method="get" action="form_action" name="my_form">
                                <input name="my_first_input" value="my_first_value" />
                                <input name="my_second_input" value="my_second_value" />
                            </form>

                        </body>
                    </html>'

                    form = Arachni::Element::Form.from_document( @url, html ).first
                    form.action.should == @utils.normalize_url( @url + '/form_action' )
                    form.name.should == 'my_form'
                    form.url.should == @url
                    form.method.should == :get
                    form.inputs.should == {
                        'my_first_input'  => 'my_first_value',
                        'my_second_input' => 'my_second_value'
                    }
                    form.inputs.keys.each do |input|
                        form.field_type_for( input ).should == :text
                    end
                end
            end

            context 'with checkbox inputs' do
                it 'returns an array of forms' do
                    html = '
                    <html>
                        <body>
                            <form method="get" action="form_action" name="my_form">
                                <input type="checkbox" name="vehicle" value="Bike">
                                <input type="checkbox" name="stuff" value="Car">
                            </form>

                        </body>
                    </html>'

                    form = Arachni::Element::Form.from_document( @url, html ).first
                    form.action.should == @utils.normalize_url( @url + '/form_action' )
                    form.name.should == 'my_form'
                    form.url.should == @url
                    form.method.should == :get
                    form.inputs.should == {
                        'vehicle'  => 'Bike',
                        'stuff' => 'Car'
                    }
                    form.inputs.keys.each do |input|
                        form.field_type_for( input ).should == :checkbox
                    end
                end
            end

            context 'with radio inputs' do
                it 'returns an array of forms' do
                    html = '
                    <html>
                        <body>
                            <form method="get" action="form_action" name="my_form">
                                <input type=radio name="my_first_input" value="my_first_value"" />
                                <input type=radio name="my_second_input" value="my_second_value"" />
                            </form>

                        </body>
                    </html>'

                    form = Arachni::Element::Form.from_document( @url, html ).first
                    form.action.should == @utils.normalize_url( @url + '/form_action' )
                    form.name.should == 'my_form'
                    form.url.should == @url
                    form.method.should == :get
                    form.inputs.should == {
                        'my_first_input'  => 'my_first_value',
                        'my_second_input' => 'my_second_value'
                    }
                    form.inputs.keys.each do |input|
                        form.field_type_for( input ).should == :radio
                    end
                end
            end

            context 'with selects' do
                context 'with values' do
                    it 'returns an array of forms' do
                        html = '
                        <html>
                            <body>
                                <form method="get" action="form_action" name="my_form">
                                    <select name="manufacturer">
                                        <option value="volvo">Volvo</option>
                                        <option value="saab">Saab</option>
                                        <option value="mercedes">Mercedes</option>
                                        <option value="audi">Audi</option>
                                    </select>
                                    <select name="numbers">
                                        <option value="1">1</option>
                                        <option value="2">2</option>
                                    </select>
                                </form>

                            </body>
                        </html>'

                        form = Arachni::Element::Form.from_document( @url, html ).first
                        form.action.should == @utils.normalize_url( @url + '/form_action' )
                        form.name.should == 'my_form'
                        form.url.should == @url
                        form.method.should == :get
                        form.inputs.should == {
                            'manufacturer'  => 'volvo',
                            'numbers'       => '1'
                        }
                        form.inputs.keys.each do |input|
                            form.field_type_for( input ).should == :select
                        end
                    end
                end

                context 'without values' do
                    it 'uses the element texts' do
                        html = '
                        <html>
                            <body>
                                <form method="get" action="form_action" name="my_form">
                                    <select name="manufacturer">
                                        <option>Volvo</option>
                                        <option>Saab</option>
                                    </select>
                                    <select name="numbers">
                                        <option>One</option>
                                        <option>Two</option>
                                    </select>
                                </form>

                            </body>
                        </html>'

                        form = Arachni::Element::Form.from_document( @url, html ).first
                        form.action.should == @utils.normalize_url( @url + '/form_action' )
                        form.name.should == 'my_form'
                        form.url.should == @url
                        form.method.should == :get
                        form.inputs.should == {
                            'manufacturer'  => 'Volvo',
                            'numbers'       => 'One'
                        }
                        form.inputs.keys.each do |input|
                            form.field_type_for( input ).should == :select
                        end
                    end
                end

                context 'with selected options' do
                    it 'uses their values' do
                        html = '
                        <html>
                            <body>
                                <form method="get" action="form_action" name="my_form">
                                    <select name="manufacturer">
                                        <option>Volvo</option>
                                        <option selected>Saab</option>
                                        <option>Audi</option>
                                    </select>
                                    <select name="numbers">
                                        <option>One</option>
                                        <option selected>Two</option>
                                        <option>Three</option>
                                    </select>
                                </form>

                            </body>
                        </html>'

                        form = Arachni::Element::Form.from_document( @url, html ).first
                        form.action.should == @utils.normalize_url( @url + '/form_action' )
                        form.name.should == 'my_form'
                        form.url.should == @url
                        form.method.should == :get
                        form.inputs.should == {
                            'manufacturer'  => 'Saab',
                            'numbers'       => 'Two'
                        }
                        form.inputs.keys.each do |input|
                            form.field_type_for( input ).should == :select
                        end
                    end
                end

                context 'without any options' do
                    it 'uses an empty value' do
                        html = '
                        <html>
                            <body>
                                <form method="get" action="form_action" name="my_form">
                                    <select name="manufacturer"></select>
                                </form>

                            </body>
                        </html>'

                        form = Arachni::Element::Form.from_document( @url, html ).first
                        form.action.should == @utils.normalize_url( @url + '/form_action' )
                        form.name.should == 'my_form'
                        form.url.should == @url
                        form.method.should == :get
                        form.inputs.should == { 'manufacturer' => '' }
                        form.inputs.keys.each do |input|
                            form.field_type_for( input ).should == :select
                        end
                    end
                end


            end

            context 'with a base attribute' do
                it 'respects it and adjust the action accordingly' do
                    base_url = "#{@url}/this_is_the_base/"
                    html = '
                    <html>
                        <head>
                            <base href="' + base_url + '" />
                        </head>
                        <body>
                            <form method="get" action="form_action/is/here?ha=hoo" name="my_form!">
                                <textarea name="text_here" />
                            </form>

                            <form method="post" action="/form_action" name="my_second_form!">
                                <textarea name="text_here" value="my value" />
                            </form>
                        </body>
                    </html>'

                    forms = Arachni::Element::Form.from_document( @url, html )
                    forms.size.should == 2

                    form = forms.shift
                    form.action.should == @utils.normalize_url( base_url + 'form_action/is/here?ha=hoo')
                    form.name.should == 'my_form!'
                    form.url.should == @url
                    form.method.should == :get
                    form.inputs.should == { 'text_here' => '' }
                    form.inputs.keys.each do |input|
                        form.field_type_for( input ).should == :text
                    end

                    form = forms.shift
                    form.action.should == @utils.normalize_url( @url + '/form_action' )
                    form.name.should == 'my_second_form!'
                    form.url.should == @url
                    form.method.should == :post
                    form.inputs.should == { 'text_here' => "my value" }
                    form.inputs.keys.each do |input|
                        form.field_type_for( input ).should == :text
                    end
                end
            end

            context 'which are not properly closed' do
                it 'sanitizes and return an array of forms' do

                    base_url = "#{@url}/this_is_the_base/"
                    html = '
                    <html>
                        <head>
                            <base href="' + base_url + '" />
                        </head>
                        <body>
                            <form method="get" action="form_2" name="my_form_2">
                                <textarea name="text_here" />

                            <form method="post" action="/form" name="my_form">
                                    <input type="text" name="form_input_1" value="form_val_1">
                                    <input type="text" name="form_input_2" value="form_val_2">
                                    <input type="submit">
                                </p>

                            <form method="get" action="/form_3" name="my_form_3">
                                <input type="text" name="form_3_input_1" value="form_3_val_1">
                                <select name="manufacturer">
                                    <option value="volvo">Volvo</option>
                                    <option value="saab">Saab</option>
                                    <option value="mercedes">Mercedes</option>
                                    <option value="audi">Audi</option>
                                </select>
                        </body>
                    </html>'

                    forms = Arachni::Element::Form.from_document( @url, html )
                    forms.size.should == 3

                    form = forms.shift
                    form.action.should == @utils.normalize_url( base_url + 'form_2' )
                    form.name.should == 'my_form_2'
                    form.url.should == @url
                    form.method.should == :get
                    form.inputs.should == { 'text_here' => '' }

                    form = forms.shift
                    form.action.should == @utils.normalize_url( @url + '/form' )
                    form.name.should == 'my_form'
                    form.url.should == @url
                    form.method.should == :post
                    form.inputs.should == {
                        'form_input_1' => 'form_val_1',
                        'form_input_2' => 'form_val_2'
                    }

                    form = forms.shift
                    form.action.should == @utils.normalize_url( @url + '/form_3' )
                    form.name.should == 'my_form_3'
                    form.url.should == @url
                    form.method.should == :get
                    form.inputs.should == {
                        'form_3_input_1' => 'form_3_val_1',
                        'manufacturer'   => 'volvo'
                    }
                end
            end

        end
    end

    describe '.encode' do
        it 'form-encodes the passed string' do
            Arachni::Element::Form.encode( '% value\ +=&;' ).should == '%25+value%5C+%2B%3D%26%3B'
        end
    end
    describe '#encode' do
        it 'form-encodes the passed string' do
            Arachni::Element::Form.encode( '% value\ +=&;' ).should == '%25+value%5C+%2B%3D%26%3B'
        end
    end

    describe '.decode' do
        it 'form-decodes the passed string' do
            Arachni::Element::Form.decode( '%25+value%5C+%2B%3D%26%3B' ).should == '% value\ +=&;'
        end
    end
    describe '#decode' do
        it 'form-decodes the passed string' do
            Arachni::Element::Form.decode( '%25+value%5C+%2B%3D%26%3B' ).should == '% value\ +=&;'
        end
    end

    describe '.parse_request_body' do
        it 'form-decodes the passed string' do
            Arachni::Element::Form.parse_request_body( 'value%5C+%2B%3D%26%3B=value%5C+%2B%3D%26%3B&testID=53738&deliveryID=53618&testIDs=&deliveryIDs=&selectedRows=2&event=&section=&event%3Dmanage%26amp%3Bsection%3Dexam=Manage+selected+exam' ).should ==
                {
                    "value\\ +=&;" => "value\\ +=&;",
                    "testID" => "53738",
                    "deliveryID" => "53618",
                    "testIDs" => "",
                    "deliveryIDs" => "",
                    "selectedRows" => "2",
                    "event" => "",
                    "section" => "",
                    "event=manage&amp;section=exam" => "Manage selected exam"
                }
        end
    end
    describe '#parse_request_body' do
        it 'form-decodes the passed string' do
            Arachni::Element::Form.parse_request_body( 'value%5C+%2B%3D%26%3B=value%5C+%2B%3D%26%3B&testID=53738&deliveryID=53618&testIDs=&deliveryIDs=&selectedRows=2&event=&section=&event%3Dmanage%26amp%3Bsection%3Dexam=Manage+selected+exam' ).should ==
                {
                    "value\\ +=&;" => "value\\ +=&;",
                    "testID" => "53738",
                    "deliveryID" => "53618",
                    "testIDs" => "",
                    "deliveryIDs" => "",
                    "selectedRows" => "2",
                    "event" => "",
                    "section" => "",
                    "event=manage&amp;section=exam" => "Manage selected exam"
                }
        end
    end

end<|MERGE_RESOLUTION|>--- conflicted
+++ resolved
@@ -298,15 +298,6 @@
 
         context 'when it contains more than 1 password field' do
             it 'includes mutations which have the same values for all of them' do
-<<<<<<< HEAD
-                e = Arachni::Element::Form.new(
-                    url:    'http://test.com',
-                    inputs: {
-                        'my_pass'            => { type: :password },
-                        'my_pass_validation' => { type: :password }
-                    }
-                )
-=======
                 form = <<-EOHTML
                     <form>
                         <input type="password" name="my_pass" />
@@ -315,7 +306,6 @@
                 EOHTML
 
                 e = Arachni::Element::Form.from_document( 'http://test.com', form ).first
->>>>>>> 34cd2281
 
                 e.mutations( 'seed' ).select do |m|
                     m.inputs['my_pass'] == m.inputs['my_pass_validation']
