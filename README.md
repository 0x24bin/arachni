# Arachni - Web Application Security Scanner Framework
**Version**:     0.2.2<br/>
**Homepage**:     [http://github.com/zapotek/arachni](http://github.com/zapotek/arachni)<br/>
**News**:     [http://trainofthought.segfault.gr/category/projects/arachni/](http://trainofthought.segfault.gr/category/projects/arachni/)<br/>
**Documentation**:     [http://github.com/Zapotek/arachni/wiki](http://github.com/Zapotek/arachni/wiki)<br/>
**Code Documentation**:     [http://zapotek.github.com/arachni/](http://zapotek.github.com/arachni/)<br/>
**Google Group**: [http://groups.google.com/group/arachni](http://groups.google.com/group/arachni)<br/>
**Author**:       [Tasos](mailto:tasos.laskos@gmail.com) "[Zapotek](mailto:zapotek@segfault.gr)" [Laskos](mailto:tasos.laskos@gmail.com)<br/>
**Twitter**:      [http://twitter.com/Zap0tek](http://twitter.com/Zap0tek)<br/>
**Copyright**:    2010-2011<br/>
**License**:      [GNU General Public License v2](file.LICENSE.html)

![Arachni logo](http://zapotek.github.com/arachni/logo.png)

Kindly sponsored by: [![NopSec](http://zapotek.github.com/arachni/nopsec_logo.png)](http://www.nopsec.com)

Help by donating:
[![Click here to lend your support to: Arachni - Web Application Security Scanner Framework and make a donation at www.pledgie.com!](http://pledgie.com/campaigns/14482.png)](http://www.pledgie.com/campaigns/14482)

## Synopsis

Arachni is a feature-full, modular, high-performance Ruby framework aimed towards helping
penetration testers and administrators evaluate the security of web applications.

Arachni is smart, it trains itself by learning from the HTTP responses it receives during the audit process.<br/>
Unlike other scanners, Arachni takes into account the dynamic nature of web applications and can detect changes caused while travelling<br/>
through the paths of a web application's cyclomatic complexity.<br/>
This way attack/input vectors that would otherwise be undetectable by non-humans are seamlessly handled by Arachni.

Finally, Arachni yields great performance due to its asynchronous HTTP  model (courtesy of [Typhoeus](https://github.com/pauldix/typhoeus)).<br/>
Thus, you'll only be limited by the responsiveness of the server under audit and your available bandwidth.

**Note**: _Despite the fact that Arachni is mostly targeted towards web application security, it can easily be used for general purpose scraping, data-mining, etc with the addition of custom modules._


### Arachni offers:

#### A stable, efficient, high-performance framework

Module, report and plugin writers are allowed to easily and quickly create and deploy their components
with the minimum amount of restrictions imposed upon them, while provided with the necessary infrastructure to accomplish their goals.<br/>
Furthermore, they are encouraged to take full advantage of the Ruby language under a unified framework that will increase their productivity
without stifling them or complicating their tasks.<br/>

#### Simplicity
Although some parts of the Framework are fairly complex you will never have to deal them directly.<br/>
From a user's or a component developer's point of view everything appears simple and straight-forward all the while providing power, performance and flexibility.

## Feature List

### General

 - Cookie-jar support
 - SSL support.
 - User Agent spoofing.
 - Proxy support for SOCKS4, SOCKS4A, SOCKS5, HTTP/1.1 and HTTP/1.0.
 - Proxy authentication.
 - Site authentication (Automated form-based, Cookie-Jar, Basic-Digest, NTLM and others)
 - Highlighted command line output.
 - UI abstraction:
    - Command line UI
    - Web UI (Utilizing the Client - Dispatch-server XMLRPC architecture)
    - XMLRPC Client/Dispatch server
       - Centralised deployment
       - Multiple clients
       - Parallel scans
       - SSL encryption
       - SSL cert based client authentication
       - Remote monitoring
 - Pause/resume functionality.
 - High performance asynchronous HTTP requests.

### Website Crawler

The crawler is provided by a modified version of [Anemone](http://anemone.rubyforge.org/).

 - Filters for redundant pages like galleries, catalogs, etc based on regular expressions and counters.
 - URL exclusion filter based on regular expressions.
 - URL inclusion filter based on regular expressions.
 - Can optionally follow subdomains.
 - Adjustable depth limit.
 - Adjustable link count limit.
 - Adjustable redirect limit.
 - Modular path extraction via "Path Extractor" components.

### HTML Parser

Can extract and analyze:

 - Forms
 - Links
 - Cookies

The analyzer can graciously handle badly written HTML code due to a combination of regular expression analysis and the [Nokogiri](http://nokogiri.org/) HTML parser.

###  Module Management

 - Very simple and easy to use module API providing access to multiple levels of complexity.
 - Helper audit methods:
    - For forms, links and cookies auditing.
    - A wide range of injection strings/input combinations.
    - Writing RFI, SQL injection, XSS etc modules is a matter of minutes if not seconds.
 - Currently available modules:
    - Audit:
        - SQL injection
        - Blind SQL injection using rDiff analysis
        - Blind SQL injection using timing attacks
        - CSRF detection
        - Code injection (PHP, Ruby, Python, JSP, ASP.NET)
        - Blind code injection using timing attacks (PHP, Ruby, Python, JSP, ASP.NET)
        - LDAP injection
        - Path traversal
        - Response splitting
        - OS command injection (*nix, Windows)
        - Blind OS command injection using timing attacks (*nix, Windows)
        - Remote file inclusion
        - Unvalidated redirects
        - XPath injection
        - Path XSS
        - URI XSS
        - XSS
        - XSS in event attributes of HTML elements
        - XSS in HTML tags
        - XSS in HTML 'script' tags
    - Recon:
        - Allowed HTTP methods
        - Back-up files
        - Common directories
        - Common files
        - HTTP PUT
        - Insufficient Transport Layer Protection for password forms
        - WebDAV detection
        - HTTP TRACE detection
        - Credit Card number disclosure
        - CVS/SVN user disclosure
        - Private IP address disclosure
        - Common backdoors
        - .htaccess LIMIT misconfiguration
        - Interesting responses
        - HTML object grepper
        - E-mail address disclosure
        - US Social Security Number disclosure
        - Forceful directory listing

### Report Management

 - Modular design.
 - Currently available reports:
    - Standard output
    - HTML
    - XML
    - TXT
    - YAML serialization
    - Metareport (providing Metasploit integration to allow for [automated and assisted exploitation](http://zapotek.github.com/arachni/file.EXPLOITATION.html))

### Plug-in Management

 - Modular design
 - Plug-ins are framework demi-gods, they have direct access to the framework instance.
 - Can be used to add any functionality to Arachni.
 - Currently available plugins:
    - Passive Proxy
    - Form based AutoLogin
    - Dictionary attacker for HTTP Auth
    - Dictionary attacker for form based authentication
    - Cookie collector
    - Healthmap -- Generates sitemap showing the health of each crawled/audited URL
    - Content-types -- Logs content-types of server responses aiding in the identification of interesting (possibly leaked) files
    - WAF (Web Application Firewall) Detector
    - MetaModules -- Loads and runs high-level meta-analysis modules pre/mid/post-scan
       - AutoThrottle -- Dynamically adjusts HTTP throughput during the scan for maximum bandwidth utilization
       - TimeoutNotice -- Provides a notice for issues uncovered by timing attacks when the affected audited pages returned unusually high response times to begin with.</br>
            It also points out the danger of DoS attacks against pages that perform heavy-duty processing.
       - Uniformity -- Reports inputs that are uniformly vulnerable across a number of pages hinting to the lack of a central point of input sanitization.

### Trainer subsystem

The Trainer is what enables Arachni to learn from the scan it performs and incorporate that knowledge, on the fly, for the duration of the audit.

Modules have the ability to individually force the Framework to learn from the HTTP responses they are going to induce.<br/>
However, this is usually not required since Arachni is aware of which requests are more likely to uncover new elements or attack vectors and will adapt itself accordingly.

Still, this can be an invaluable asset to Fuzzer modules.

## Usage

### WebUI

The Web User Interface is basically a Sinatra app which acts as an Arachni XMLRPC client and connects to a running XMLRPC Dispatch server.

Thus, you first need to start a Dispatcher like so:
    $ arachni_xmlrpcd &

Then start the WebUI by running:
    $ arachni_web

And finally open up a browser window and visit: http://localhost:4567/

#### Options

You can see all available options using:
    $ arachni_web -h

#### Shutdown
You can kill the WebUI by sending _Ctrl+C_ to the console from which you started it.

However, in order to kill the Dispatcher (and all the processes in its pool) you will need to _killall -9 arachni_xmlrpcd_ (or _killall -9 ruby_ depending on your setup) or hunt them down manually.
This inconvenience is by design; it guarantees that Arachni instances will be available (and usable) instantly and that running scans will continue unaffected even if the dispatcher has (for some reason) died.

#### Parallel scans
As you might have guessed by the use of the word _pool_ in the previous paragraph, the WebUI allows you to run as many scans as you wish at the same time.
Of course, the amount of parallel scans you'll be able to perform will be limited by your available resources (Network bandwidth/RAM/CPU).

Should you shutdown the WebUI while a scan is running you'll be able to re-attach to the running process and view its progress or (if the scan has already finished) grab the report the next time you visit the WebUI.
In most cases, you won't even need to re-attach to a process in order to get the report of the finished scan, the WebUI's zombie reaper will grab and save the report for you.

#### General
In cases where the Dispatcher is started with its default settings on localhost (like the above example) the WebUI will connect to it automatically.

However, if you see an error message informing you that the WebUI could not find a dispatcher to connect to then you probably visited the WebUI before it had a chance to connect to the Dispatcher, you can just click on the "Dispatcher" tab to force it to try again; if the error does not re-appear then it connected successfully.

If you get a scary "Broken pipe" exception a simple refresh will solve the problem.

#### Remote deployment
As noted above, the WebUI is, in essence, a user-friendly Arachni XMLRPC client, this means that you can start a Dispatcher on a remote host and manage it via the WebUI.
Simple as that really.

#### Encryption & Authentication
WebUI-client (browser) and XMLRPC Client-Dispatch server authentication takes place using SSL certificate/key pairs.

These are the 3 basic models:

 - No encryption & no authentication -- Default behavior
 - Encryption & no authentication    -- Just enable SSL in the WebUI configuration file (_conf/webui.yaml_) and the Dispatcher and all components will generate their own certificate/key pairs and disable peer verification.
 - Encryption & authentication       -- Enable SSL and use your own cert/key pairs to authenticate clients to the WebUI and vice verse, and authenticate the XMLRPC clients controlled by the WebUI to the Dispatcher and vice versa.

However, you can go even further and create combinations specific to each component.

*Beware:* This interface is brand new so if you encounter any issues please do report them.

### Command line interface

The command-line interface is the oldest, most tested and thus more reliable.

#### Help
In order to see everything Arachni has to offer execute:
    $ arachni -h

Or visit the Wiki.

#### Examples
You can simply run Arachni like so:

    $ arachni http://test.com

which will load all modules and audit all forms, links and cookies.

In the following example all modules will be run against <i>http://test.com</i>, auditing links/forms/cookies and following subdomains --with verbose output enabled.<br/>
The results of the audit will be saved in the the file <i>test.com.afr</i>.

    $ arachni -fv http://test.com --report=afr:outfile=test.com.afr

The Arachni Framework Report (.afr) file can later be loaded by Arachni to create a report, like so:

    $ arachni --repload=test.com.afr --report=html:outfile=my_report.html

or any other report type as shown by:

    $ arachni --lsrep

#### You can make module loading easier by using wildcards (*) and exclusions (-).

To load all _xss_ modules using a wildcard:
    $ arachni http://example.net --mods=xss_*

To load all _audit_ modules using a wildcard:
    $ arachni http://example.net --mods=audit*

To exclude only the _csrf_ module:
    $ arachni http://example.net --mods=*,-csrf

Or you can mix and match; to run everything but the _xss_ modules:
    $ arachni http://example.net --mods=*,-xss_*

For a full explanation of all available options you can consult the [User Guide](http://github.com/Zapotek/arachni/wiki/User-guide).

#### Performing a comprehensive scan quickly

Arachni comes with a preconfigured profile (_profiles/comprehensive.afp_) for a comprehensive audit.
This profile loads all modules, audits links/forms/cookies and loads the HealthMap and Content-Types plugins.

You can use it like so:
    $ arachni --load-profile=profiles/comprehensive.afp http://example.net

#### Performing a full scan quickly

The _full_ profile adds header auditing to the _comprehensive_ profile.

_NOTICE: Auditing headers can increase scan time by an order of magnitude (depending on the website) and may be considered over-the-top in most scenarios._

You can use it like so:
    $ arachni --load-profile=profiles/full.afp http://example.net


_If you installed the Gem then you'll have to look for the "profiles" directory in your gems path._

## Installation

### CDE packages

Arachni is released as [CDE packages](http://stanford.edu/~pgbovine/cde.html) for 32bit and 64bit architectures.<br/>
CDE packages are self contained and thus alleviate the need for Ruby and other dependencies to be installed.<br/>
You can choose the CDE package that suits you best from the [download](https://github.com/Zapotek/arachni/downloads) page and escape the dependency hell.<br/>
If you decide to go the CDE route you can skip the rest, you're done.

_The CDE packages are for Linux **only** and do not include the XMLRPC server components for security reasons._

### Gem

In order to use Arachni you will need to have Ruby 1.9.2 installed *including* the dev package/headers.<br/>
The prefered ways to accomplish this is by either using [RVM](http://rvm.beginrescueend.com/) or by downloading and compiling the source code for [Ruby 1.9.2](http://www.ruby-lang.org/en/downloads/) manually.

To install Arachni:
    $ gem install arachni

<<<<<<< HEAD
As of version 0.2.1 Arachni will also be released as [CDE packages](http://stanford.edu/~pgbovine/cde.html) for 32bit and 64bit architectures.<br/>
CDE packages are self contained and thus alleviate the need for Ruby and other dependencies to be installed.<br/>
You can choose the CDE package that suits you best from the [download](https://github.com/Zapotek/arachni/downloads) page and escape the dependency hell.<br/>

Otherwise, in order to use Arachni you will need the following:

  * ruby1.9.1 or later (**Version 1.9.2 would be preferable.**)
  * Nokogiri
  * Typhoeus
  * Awesome print
  * Liquid (for HTML reporting)
  * Yardoc (to generate the documentation)
  * Robots
=======
### Source
>>>>>>> cb350832

If you want to clone the repository and work with the source code then you'll need to run the following to install all gem dependencies and Arachni:
    $ rake install

<<<<<<< HEAD
_Adapt the above line to your Linux distro._

Users are **strongly** encouraged to compile Ruby 1.9.2 from source and use it to run Arachni,
in which case the following system packages don't need to be installed:
    ruby1.9.1-full ruby1.8-dev rubygems

Run the following to install all gem dependencies:
    sudo gem install nokogiri typhoeus awesome_print liquid yard robots

_If you have more than one Ruby version installed make sure that you install the gems and run Arachni with the proper version._
=======
### _Notice_
To install the Gem or work with the source code you'll also need the following system libraries:
    $ sudo apt-get install libxml2-dev libxslt1-dev libcurl4-openssl-dev libsqlite3-dev
>>>>>>> cb350832

## Supported platforms

Arachni should work on all *nix and POSIX compliant platforms with Ruby
and the aforementioned requirements.

Windows users should run Arachni in Cygwin.

## Bug reports/Feature requests
Please send your feedback using Github's issue system at
[http://github.com/zapotek/arachni/issues](http://github.com/zapotek/arachni/issues).


## License
Arachni is licensed under the GNU General Public License v2.<br/>
See the [LICENSE](file.LICENSE.html) file for more information.


## Disclaimer
Arachni is free software and you are allowed to use it as you see fit.<br/>
However, I can't be held responsible for your actions or for any damage
caused by the use of this software.

![Arachni banner](http://zapotek.github.com/arachni/banner.png)<|MERGE_RESOLUTION|>--- conflicted
+++ resolved
@@ -317,49 +317,30 @@
 
 ### Gem
 
-In order to use Arachni you will need to have Ruby 1.9.2 installed *including* the dev package/headers.<br/>
-The prefered ways to accomplish this is by either using [RVM](http://rvm.beginrescueend.com/) or by downloading and compiling the source code for [Ruby 1.9.2](http://www.ruby-lang.org/en/downloads/) manually.
-
-To install Arachni:
-    $ gem install arachni
-
-<<<<<<< HEAD
 As of version 0.2.1 Arachni will also be released as [CDE packages](http://stanford.edu/~pgbovine/cde.html) for 32bit and 64bit architectures.<br/>
 CDE packages are self contained and thus alleviate the need for Ruby and other dependencies to be installed.<br/>
 You can choose the CDE package that suits you best from the [download](https://github.com/Zapotek/arachni/downloads) page and escape the dependency hell.<br/>
 
 Otherwise, in order to use Arachni you will need the following:
 
-  * ruby1.9.1 or later (**Version 1.9.2 would be preferable.**)
-  * Nokogiri
-  * Typhoeus
-  * Awesome print
-  * Liquid (for HTML reporting)
-  * Yardoc (to generate the documentation)
-  * Robots
-=======
+In order to use Arachni you will need to have Ruby 1.9.2 installed *including* the dev package/headers.<br/>
+The prefered ways to accomplish this is by either using [RVM](http://rvm.beginrescueend.com/) or by downloading and compiling the source code for [Ruby 1.9.2](http://www.ruby-lang.org/en/downloads/) manually.
+
+To install Arachni:
+    $ gem install arachni
+
 ### Source
->>>>>>> cb350832
-
-If you want to clone the repository and work with the source code then you'll need to run the following to install all gem dependencies and Arachni:
-    $ rake install
-
-<<<<<<< HEAD
-_Adapt the above line to your Linux distro._
 
 Users are **strongly** encouraged to compile Ruby 1.9.2 from source and use it to run Arachni,
 in which case the following system packages don't need to be installed:
     ruby1.9.1-full ruby1.8-dev rubygems
 
-Run the following to install all gem dependencies:
-    sudo gem install nokogiri typhoeus awesome_print liquid yard robots
-
-_If you have more than one Ruby version installed make sure that you install the gems and run Arachni with the proper version._
-=======
+If you want to clone the repository and work with the source code then you'll need to run the following to install all gem dependencies and Arachni:
+    $ rake install
+
 ### _Notice_
 To install the Gem or work with the source code you'll also need the following system libraries:
     $ sudo apt-get install libxml2-dev libxslt1-dev libcurl4-openssl-dev libsqlite3-dev
->>>>>>> cb350832
 
 ## Supported platforms
 
