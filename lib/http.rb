--- conflicted
+++ resolved
@@ -331,11 +331,7 @@
             opts = {
                 :headers       => headers,
                 :params        => cparams.empty? ? nil : cparams,
-<<<<<<< HEAD
-                :method        => opts[:method]
-=======
                 :method        => opts[:method].nil? ? :get : opts[:method]
->>>>>>> 74afe84c
             }.merge( @opts )
 
             opts[:follow_location] = follow_location if follow_location
