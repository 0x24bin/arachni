--- conflicted
+++ resolved
@@ -267,13 +267,10 @@
 
         audit_queue
 
-<<<<<<< HEAD
         if( @opts.http_harvest_last )
             harvest_http_responses( )
         end
 
-=======
->>>>>>> e97386fa
         exception_jail {
             if !Arachni::Module::Auditor.timeout_audit_blocks.empty?
                 print_line
@@ -282,8 +279,6 @@
                 Arachni::Module::Auditor.timeout_audit_run
             end
 
-<<<<<<< HEAD
-=======
             audit_queue
         }
 
@@ -291,7 +286,6 @@
             harvest_http_responses
         end
 
->>>>>>> e97386fa
     end
 
     def audit_queue
