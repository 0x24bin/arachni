=begin
    Copyright 2010-2014 Tasos Laskos <tasos.laskos@gmail.com>
    All rights reserved.
=end

require 'webrick'
require 'uri'

require Arachni::Options.dir['lib'] + 'element/base'

module Arachni::Element

COOKIE = 'cookie'

#
# Represents a Cookie object and provides helper class methods for parsing, encoding, etc.
#
# @author Tasos "Zapotek" Laskos <tasos.laskos@gmail.com>
#
class Cookie < Arachni::Element::Base

    # Default cookie values
    DEFAULT = {
        name:        nil,
        value:       nil,
        version:     0,
        port:        nil,
        discard:     nil,
        comment_url: nil,
        expires:     nil,
        max_age:     nil,
        comment:     nil,
        secure:      nil,
        path:        nil,
        domain:      nil,
        httponly:    false
    }

    # @param    [Hash]  options
    #   For options see {#DEFAULT}, with the following extras:
    # @option   options [String]    :url
    #   URL of the page which created the cookie -- **required**.
    # @option   options [String]     :action
    #   URL of the page to submit the cookie -- defaults to `:url`.
    # @option   options [Hash]     :inputs
    #   Allows you to pass cookie data as a `name => value` pair instead of the
    #   more complex {#DEFAULT} structure.
    def initialize( options )
        @data = {}
        super( options )

        self.method = :get

        if options[:name] && options[:value]
            options[:name]  = options[:name].to_s.recode
            options[:value] = options[:value].to_s.recode

            self.inputs = { options[:name] => options[:value] }
            @data.merge!( options )
        else
            self.inputs = (options[:inputs] || {}).dup
        end

        @data.merge!( DEFAULT.merge( @data ) )
        @data[:value] = decode( @data[:value].to_s )

        parsed_uri = uri_parse( action )
        if !@data[:path]
            path = parsed_uri.path
            path = !path.empty? ? path : '/'
            @data[:path] = path
        end

        @data[:domain] ||= ".#{parsed_uri.host}"

        @original = self.inputs.dup.freeze
    end

    #
    # Overrides {Capabilities::Auditable#audit} to enforce cookie exclusion
    # settings from {Arachni::Options#exclude_cookies}.
    #
    # @see Capabilities::Auditable#audit
    #
    def audit( *args )
        if Arachni::Options.exclude_cookies.include?( name )
            auditor.print_info "Skipping audit of '#{name}' cookie."
            return
        end
        super( *args )
    end

    # Indicates whether the cookie must be only sent over an encrypted channel.
    #
    # @return   [Bool]
    def secure?
        @data[:secure] == true
    end

    # Indicates whether the cookie is safe from modification from client-side code.
    #
    # @return   [Bool]
    def http_only?
        @data[:httponly] == true
    end

    # Indicates whether the cookie is to be discarded at the end of the session.
    #
    # Doesn't play a role during the scan but it can provide useful info to modules and such.
    #
    # @return   [Bool]
    def session?
        @data[:expires].nil?
    end

    # @return   [Time, NilClass]
    #   Expiration `Time` of the cookie or `nil` if it doesn't have one
    #   (i.e. is a session cookie).
    def expires_at
        expires
    end

    # Indicates whether or not the cookie has expired.
    #
    # @param    [Time]    time    To compare against.
    #
    # @return [Boolean]
    def expired?( time = Time.now )
        expires_at != nil && time > expires_at
    end

    #
    # @example
    #    p Cookie.from_set_cookie( 'http://owner-url.com', 'session=stuffstuffstuff' ).first.simple
    #    #=> {"session"=>"stuffstuffstuff"}
    #
    #
    # @return   [Hash]
    #   Simple representation of the cookie as a hash -- with the cookie name as
    #   `key` and the cookie value as `value`.
    def simple
        self.inputs.dup
    end

    # @return   [String]    Name of the current element, 'cookie' in this case.
    # @see Arachni::Element::COOKIE
    def type
        Arachni::Element::COOKIE
    end

    def to_h
        @data.dup
    end

    def dup
        super.tap { |d| d.action = self.action }
    end

    # @example
    #    p c = Cookie.from_set_cookie( 'http://owner-url.com', 'session=stuffstuffstuff' ).first
    #    #=> ["session=stuffstuffstuff"]
    #
    #    p c.inputs
    #    #=> {"session"=>"stuffstuffstuff"}
    #
    #    p c.inputs = { 'new-name' => 'new-value' }
    #    #=> {"new-name"=>"new-value"}
    #
    #    p c
    #    #=> new-name=new-value
    #
    #
    # @param    [Hash]  inputs   Sets inputs.
    def inputs=( inputs )
        k = inputs.keys.first.to_s
        v = inputs.values.first.to_s

        @data[:name]  = k
        @data[:value] = v

        if k.to_s.empty?
            super( {} )
        else
            super( { k => v } )
        end
    end

<<<<<<< HEAD
    # Overrides {Capabilities::Mutable#mutations} to handle cookie-specific
    # limitations and the {Arachni::Options#audit_cookies_extensively} option.
    #
    # @see Capabilities::Mutable#mutations
    def mutations( injection_str, opts = {} )
=======
    # Overrides {Capabilities::Mutable#each_mutation} to handle cookie-specific
    # limitations and the {Arachni::Options#audit_cookies_extensively} option.
    #
    # @param (see Capabilities::Mutable#each_mutation)
    # @return (see Capabilities::Mutable#each_mutation)
    # @yield (see Capabilities::Mutable#each_mutation)
    # @yieldparam (see Capabilities::Mutable#each_mutation)
    #
    # @see Capabilities::Mutable#each_mutation
    def each_mutation( injection_str, opts = {}, &block )
>>>>>>> 34cd2281
        flip = opts.delete( :param_flip )

        super( injection_str, opts ) do |elem|
            yield elem

<<<<<<< HEAD
            # when under HPG mode element auditing is strictly regulated
            # and when we flip params we essentially create a new element
            # which won't be on the whitelist
            elem.override_instance_scope

            elem.altered = 'Parameter flip'
            elem.inputs = { injection_str => seed }
            muts << elem
        end

        if !orphan? && Arachni::Options.audit_cookies_extensively?
            # submit all links and forms of the page along with our cookie mutations
            muts << muts.map do |m|
                (auditor.page.links | auditor.page.forms).map do |e|
                    next if e.inputs.empty?
                    c = e.dup
                    c.altered = "mutation for the '#{m.altered}' cookie"
                    c.auditor = auditor
                    c.audit_options[:cookies] = m.inputs.dup
                    c.inputs = Arachni::Module::KeyFiller.fill( c.inputs.dup )
                    c
                end
            end.flatten.compact
            muts.flatten!
        end
=======
            next if !Arachni::Options.audit_cookies_extensively?
            elem.each_extensive_mutation( &block )
        end

        return if !flip
        elem = self.dup

        # when under HPG mode element auditing is strictly regulated
        # and when we flip params we essentially create a new element
        # which won't be on the whitelist
        elem.override_instance_scope
>>>>>>> 34cd2281

        elem.altered = 'Parameter flip'
        elem.auditable = { injection_str => seed }
        yield elem if block_given?
    end

    def each_extensive_mutation
        return if orphan?

        (auditor.page.links | auditor.page.forms).each do |e|
            next if e.auditable.empty?

            c = e.dup
            c.altered = "mutation for the '#{name}' cookie"
            c.auditor = auditor
            c.opts[:cookies] = self.auditable.dup
            c.auditable = Arachni::Module::KeyFiller.fill( c.auditable.dup )

            yield c
        end
    end

    # Uses the method name as a key to cookie attributes in {DEFAULT}.
    def method_missing( sym, *args, &block )
        return @data[sym] if respond_to?( sym )
        super( sym, *args, &block )
    end

    #
    # Used by {#method_missing} to determine if it should process the call.
    #
    # @return   [Bool]
    #
    def respond_to?( sym )
        (@data && @data.include?( sym )) || super( sym )
    end

    # @return   [String]    To be used in a `Cookie` HTTP request header.
    def to_s
        "#{encode( name, :name )}=#{encode( value )}"
    end

    # @return   [String]    Converts self to a `Set-Cookie` string.
    def to_set_cookie
        set_cookie = "#{self.to_s}; "
        set_cookie << to_h.map do |k, v|
            next if !v || !self.class.keep_for_set_cookie.include?( k )
            "#{k.capitalize}=#{v}"
        end.compact.join( '; ' )

        set_cookie << '; Secure'   if secure?
        set_cookie << '; HttpOnly' if http_only?
        set_cookie
    end

    # Parses a Netscape Cookie-jar into an Array of {Cookie}.
    #
    # @param   [String]    url          request URL
    # @param   [String]    filepath     Netscape HTTP cookiejar file
    #
    # @return   [Array<Cookie>]
    #
    # @see http://curl.haxx.se/rfc/cookie_spec.html
    def self.from_file( url, filepath )
        File.open( filepath, 'r' ).map do |line|
            # skip empty lines
            next if (line = line.strip).empty? || line[0] == '#'

            c = {}
            c['domain'], foo, c['path'], c['secure'], c['expires'], c['name'],
                c['value'] = *line.split( "\t" )

            # expiry date is optional so if we don't have one push everything back
            begin
                c['expires'] = expires_to_time( c['expires'] )
            rescue
                c['value'] = c['name'].dup
                c['name'] = c['expires'].dup
                c['expires'] = nil
            end
            c['secure'] = (c['secure'] == 'TRUE') ? true : false
            new( { url: url }.merge( c.symbolize_keys ) )
        end.flatten.compact
    end

    # Converts a cookie's expiration date to a Ruby `Time` object.
    #
    # @example String time format
    #    p Cookie.expires_to_time "Tue, 02 Oct 2012 19:25:57 GMT"
    #    #=> 2012-10-02 22:25:57 +0300
    #
    # @example Seconds since Epoch
    #    p Cookie.expires_to_time "1596981560"
    #    #=> 2020-08-09 16:59:20 +0300
    #
    #    p Cookie.expires_to_time 1596981560
    #    #=> 2020-08-09 16:59:20 +0300
    #
    # @param    [String]    expires
    #
    # @return   [Time]
    def self.expires_to_time( expires )
        return nil if expires == '0'
        (expires_to_i = expires.to_i) > 0 ? Time.at( expires_to_i ) : Time.parse( expires )
    end

    # Extracts cookies from an HTTP {Arachni::HTTP::Response response}.
    #
    # @param   [Arachni::HTTP::Response]    response
    #
    # @return   [Array<Cookie>]
    #
    # @see .from_document
    # @see .from_headers
    def self.from_response( response )
        ( from_document( response.url, response.body ) |
         from_headers( response.url, response.headers ) )
    end

    # Extracts cookies from a document based on `Set-Cookie` `http-equiv` meta tags.
    #
    # @param    [String]    url     Owner URL.
    # @param    [String, Nokogiri::HTML::Document]    document
    #
    # @return   [Array<Cookie>]
    #
    # @see .parse_set_cookie
    def self.from_document( url, document )
        # optimizations in case there are no cookies in the doc,
        # avoid parsing unless absolutely necessary!
        if !document.is_a?( Nokogiri::HTML::Document )
            # get get the head in order to check if it has an http-equiv for set-cookie
            head = document.to_s.match( /<head(.*)<\/head>/imx )

            # if it does feed the head to the parser in order to extract the cookies
            return [] if !head || !head.to_s.downcase.substring?( 'set-cookie' )

            document = Nokogiri::HTML( head.to_s )
        end

        Arachni::Utilities.exception_jail {
            document.search( "//meta[@http-equiv]" ).map do |elem|
                next if elem['http-equiv'].downcase != 'set-cookie'
                from_set_cookie( url, elem['content'] )
            end.flatten.compact
        } rescue []
    end

    # Extracts cookies from the `Set-Cookie` HTTP response header field.
    #
    # @param    [String]    url     request URL
    # @param    [Hash]      headers
    #
    # @return   [Array<Cookie>]
    #
    # @see .forms_set_cookie
    def self.from_headers( url, headers )
        headers = Arachni::HTTP::Headers.new( headers )
        return [] if headers.set_cookie.empty?

        exception_jail {
            headers.set_cookie.map { |c| from_set_cookie( url, c ) }.flatten
        } rescue []
    end

    # Parses the `Set-Cookie` header value into cookie elements.
    #
    #
    # @param    [String]    url     Request URL.
    # @param    [Hash]      str     `Set-Cookie` string
    #
    # @return   [Array<Cookie>]
    def self.from_set_cookie( url, str )
        WEBrick::Cookie.parse_set_cookies( str ).flatten.uniq.map do |cookie|
            cookie_hash = {}
            cookie.instance_variables.each do |var|
                cookie_hash[var.to_s.gsub( /@/, '' )] = cookie.instance_variable_get( var )
            end
            cookie_hash['expires'] = cookie.expires

            cookie_hash['path'] ||= '/'
            cookie_hash['name']  = decode( cookie.name )
            cookie_hash['value'] = decode( cookie.value )

            new( { url: url }.merge( cookie_hash.symbolize_keys ) )
        end.flatten.compact
    end
    def self.parse_set_cookie( *args )
        from_set_cookie( *args )
    end

    # Parses a string formatted for the `Cookie` HTTP request header field
    # into cookie elements.
    #
    # @param    [String]    url     Request URL.
    # @param    [Hash]      string  `Cookie` string.
    #
    # @return   [Array<Cookie>]
    def self.from_string( url, string )
        return [] if string.empty?
        string.split( ';' ).map do |cookie_pair|
            k, v = *cookie_pair.split( '=', 2 )
            new( url: url, inputs: { decode( k.strip ) => decode( v.strip ) } )
        end.flatten.compact
    end

    #
    # Encodes a {String}'s reserved characters in order to prepare it for
    # the `Cookie` header field.
    #
    # @example
    #    p Cookie.encode "+;%=\0 "
    #    #=> "%2B%3B%25%3D%00+"
    #
    # @param    [String]    str
    #
    # @return   [String]
    #
    def self.encode( str, type = :value )
        reserved = "+;%\0"
        reserved << '=' if type == :name

        URI.encode( str, reserved ).recode.gsub( ' ', '+' )
    end
    # @see .encode
    def encode( *args )
        self.class.encode( *args )
    end

    #
    # Decodes a {String} encoded for the `Cookie` header field.
    #
    # @example
    #    p Cookie.decode "%2B%3B%25%3D%00+"
    #    #=> "+;%=\x00 "
    #
    # @param    [String]    str
    #
    # @return   [String]
    #
    def self.decode( str )
        URI.decode( str.to_s.recode.gsub( '+', ' ' ) )
    end
    # @see .decode
    def decode( str )
        self.class.decode( str )
    end

    private
    def http_request( opts = {}, &block )
        opts[:cookies] = opts.delete( :parameters )

        self.method == :get ?
            http.get( self.action, opts, &block ) :
            http.post( self.action, opts, &block )
    end

    def self.keep_for_set_cookie
        return @keep if @keep

        @keep = Set.new( DEFAULT.keys )
        @keep.delete( :name )
        @keep.delete( :value )
        @keep.delete( :url )
        @keep.delete( :secure )
        @keep.delete( :httponly )
        @keep.delete( :version )
        @keep
    end

end
end

Arachni::Cookie = Arachni::Element::Cookie<|MERGE_RESOLUTION|>--- conflicted
+++ resolved
@@ -185,13 +185,6 @@
         end
     end
 
-<<<<<<< HEAD
-    # Overrides {Capabilities::Mutable#mutations} to handle cookie-specific
-    # limitations and the {Arachni::Options#audit_cookies_extensively} option.
-    #
-    # @see Capabilities::Mutable#mutations
-    def mutations( injection_str, opts = {} )
-=======
     # Overrides {Capabilities::Mutable#each_mutation} to handle cookie-specific
     # limitations and the {Arachni::Options#audit_cookies_extensively} option.
     #
@@ -202,39 +195,11 @@
     #
     # @see Capabilities::Mutable#each_mutation
     def each_mutation( injection_str, opts = {}, &block )
->>>>>>> 34cd2281
         flip = opts.delete( :param_flip )
 
         super( injection_str, opts ) do |elem|
             yield elem
 
-<<<<<<< HEAD
-            # when under HPG mode element auditing is strictly regulated
-            # and when we flip params we essentially create a new element
-            # which won't be on the whitelist
-            elem.override_instance_scope
-
-            elem.altered = 'Parameter flip'
-            elem.inputs = { injection_str => seed }
-            muts << elem
-        end
-
-        if !orphan? && Arachni::Options.audit_cookies_extensively?
-            # submit all links and forms of the page along with our cookie mutations
-            muts << muts.map do |m|
-                (auditor.page.links | auditor.page.forms).map do |e|
-                    next if e.inputs.empty?
-                    c = e.dup
-                    c.altered = "mutation for the '#{m.altered}' cookie"
-                    c.auditor = auditor
-                    c.audit_options[:cookies] = m.inputs.dup
-                    c.inputs = Arachni::Module::KeyFiller.fill( c.inputs.dup )
-                    c
-                end
-            end.flatten.compact
-            muts.flatten!
-        end
-=======
             next if !Arachni::Options.audit_cookies_extensively?
             elem.each_extensive_mutation( &block )
         end
@@ -246,10 +211,9 @@
         # and when we flip params we essentially create a new element
         # which won't be on the whitelist
         elem.override_instance_scope
->>>>>>> 34cd2281
 
         elem.altered = 'Parameter flip'
-        elem.auditable = { injection_str => seed }
+        elem.inputs = { injection_str => seed }
         yield elem if block_given?
     end
 
@@ -257,13 +221,13 @@
         return if orphan?
 
         (auditor.page.links | auditor.page.forms).each do |e|
-            next if e.auditable.empty?
+            next if e.inputs.empty?
 
             c = e.dup
             c.altered = "mutation for the '#{name}' cookie"
             c.auditor = auditor
-            c.opts[:cookies] = self.auditable.dup
-            c.auditable = Arachni::Module::KeyFiller.fill( c.auditable.dup )
+            c.audit_options[:cookies] = self.inputs.dup
+            c.inputs = Arachni::Module::KeyFiller.fill( c.inputs.dup )
 
             yield c
         end
@@ -271,7 +235,7 @@
 
     # Uses the method name as a key to cookie attributes in {DEFAULT}.
     def method_missing( sym, *args, &block )
-        return @data[sym] if respond_to?( sym )
+        return @data[sym] if @data.include? sym
         super( sym, *args, &block )
     end
 
