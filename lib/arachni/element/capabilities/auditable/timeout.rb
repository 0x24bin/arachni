=begin
    Copyright 2010-2014 Tasos Laskos <tasos.laskos@gmail.com>
    All rights reserved.
=end

module Arachni::Element::Capabilities

module Auditable

# Evaluates whether or not the injection of specific data affects the response
# time of the web application.
#
# It takes into account unstable network conditions and server-side failures and
# verifies the results before logging.
#
# # Methodology
#
# Here's how it works:
#
# * Phase 1 ({#timeout_analysis}) -- We're picking the low hanging
#   fruit here so we can run this in larger concurrent bursts which cause *lots* of noise.
#   - Initial probing for candidates -- If element times-out it is added to the Phase 2 queue.
#   - Stabilization ({#responsive?}) -- The element is submitted with its default values in
#     order to wait until the effects of the timing attack have worn off.
# * Phase 2 ({timeout_analysis_phase_2}) -- Verifies the candidates. This is much more delicate so the
#   concurrent requests are lowered to pairs.
#   - Liveness test -- Ensures that the webapp is alive and not just timing-out by default
#   - Verification using an increased timeout delay -- Any elements that time out again are logged.
#   - Stabilization ({#responsive?})
# * Phase 3 ({timeout_analysis_phase_3}) -- Same as phase 2 but with a higher
#   delay to ensure that false-positives are truly weeded out.
#
# Ideally, all requests involved with timing attacks would be run in sync mode
# but the performance penalties are too high, thus we compromise and make the best of it
# by running as little an amount of concurrent requests as possible for any given phase.
#
# # Usage
#
# * Call {#timeout_analysis} to schedule requests for Phase 1.
# * Call {Arachni::HTTP::Client#run} to run the Phase 1 requests which will populate
#   the Phase 2 queue with candidates -- if there are any.
# * Call {timeout_audit_run} to filter the candidates through Phases 2 and 3
#   to ensure that false-positives are weeded out.
#
# Be sure to call {timeout_audit_run} as soon as possible after Phase 1 as the
# candidate elements keep a reference to their auditor which will prevent it
# from being reaped by the garbage collector.
#
# This deviates from the normal framework structure because it is preferable
# to run timeout audits separately in order to avoid interference by other
# audit operations.
#
# If you want to be notified every time a timeout audit is performed you can pass
# a callback block to {on_timing_attacks}.
#
# @author Tasos "Zapotek" Laskos <tasos.laskos@gmail.com>
module Timeout

    def self.included( mod )
        @@parent = mod

        # @return   [Set]
        #   Names of all loaded modules that use timing attacks.
        def @@parent.timeout_loaded_modules
            @@timeout_loaded_modules
        end

        def @@parent.timeout_candidates
            @@timeout_candidates
        end

        # @return   [Integer]
        #   Amount of timeout-audit related operations
        #   (`audit blocks + candidate elements`).
        def @@parent.current_timeout_audit_operations_cnt
            @@timeout_candidates.size + @@timeout_candidates_phase3.size
        end

        def @@parent.add_timeout_candidate( elem )
            @@timeout_audit_operations_cnt += 1
            @@timeout_candidates << elem
        end

        def @@parent.add_timeout_phase3_candidate( elem )
            @@timeout_audit_operations_cnt += 1
            @@timeout_candidates_phase3 << elem
        end

        # @return   [Bool]
        #   `true` if timeout attacks are currently running, `false` otherwise.
        def @@parent.running_timeout_attacks?
            @@running_timeout_attacks
        end

        # @param    [Block] block
        #   Block to be executed every time a timing attack is performed.
        def @@parent.on_timing_attacks( &block )
            @@on_timing_attacks << block
        end

        # @return   [Integer]    Amount of timeout-audit operations.
        def @@parent.timeout_audit_operations_cnt
            @@timeout_audit_operations_cnt
        end

        def @@parent.call_on_timing_blocks( res, elem )
            @@on_timing_attacks.each { |block| block.call( res, elem ) }
        end

        # Verifies and logs candidate elements.
        def @@parent.timeout_audit_run
            @@running_timeout_attacks = true

            while !@@timeout_candidates.empty?
                self.timeout_analysis_phase_2( @@timeout_candidates.pop )
            end

            while !@@timeout_candidates_phase3.empty?
                self.timeout_analysis_phase_3( @@timeout_candidates_phase3.pop )
            end
        end

        # (Called by {timeout_audit_run}, do *NOT* call manually.)
        #
        # Runs phase 2 of the timing attack auditing an individual element
        # (which passed phase 1) with a higher delay and timeout.
        #
        # * Liveness check: Element is submitted as is to make sure that the page is alive and responsive
        #   * If liveness check fails then phase 2 is aborted
        #   * If liveness check succeeds it progresses to verification
        # * Verification: Element is submitted with an increased delay to verify the vulnerability
        #   * If verification fails it aborts
        #   * If verification succeeds the issue is logged
        # * Stabilize responsiveness: Wait for the effects of the timing attack to wear off
        def @@parent.timeout_analysis_phase_2( elem )
<<<<<<< HEAD
            opts = elem.audit_options
            injected_timeout = opts[:timeout] *= 2
=======
            opts          = elem.opts
            opts[:delay] *= 2
>>>>>>> 34cd2281

            str = opts[:timing_string].dup
            str.gsub!( '__TIME__', (opts[:delay] / opts[:timeout_divider]).to_s )

            elem.inputs = elem.original

            elem.print_status "Phase 2 for #{elem.type} input '#{elem.altered}'" <<
                                  " with action #{elem.action}"

            elem.print_info '* Performing liveness check.'

            # This is the control; request the URL of the element to make sure
            # that the web page is responsive i.e won't time-out by default.
            elem.submit( timeout: opts[:delay] ) do |res|
                self.call_on_timing_blocks( res, elem )

                # Remove the timeout option set by the liveness check in order
                # to now affect later requests.
                elem.opts.delete( :timeout )

                if res.timed_out?
                    elem.print_info '* Liveness check failed, aborting.'
                    next
                end

                elem.print_info '* Liveness check was successful, progressing' <<
                                    ' to verification.'

                opts[:skip_like] = proc { |m| m.altered != elem.altered }
                opts[:format]    = [Mutable::Format::STRAIGHT]
                opts[:silent]    = true

                elem.audit( str, opts ) do |c_res|
                    if c_res.app_time <= (opts[:delay] + opts[:add]) / 1000.0
                        elem.print_info '* Verification failed.'
                        next
                    end

<<<<<<< HEAD
                    elem.audit_options[:timeout] = injected_timeout

=======
>>>>>>> 34cd2281
                    if deduplicate?
                        if @@timeout_candidate_phase3_ids.include?( elem.audit_id )
                            elem.print_info '* Duplicate, skipping.'
                            next
                        end

                        @@timeout_candidate_phase3_ids << elem.audit_id
                    end

                    elem.opts[:delay] = opts[:delay]

                    elem.print_info '* Verification was successful, ' <<
                                    'candidate can progress to Phase 3.'

                    @@parent.add_timeout_phase3_candidate( elem )
                    elem.responsive?
                end
            end

            elem.http.run
        end

        def @@parent.disable_deduplication
            @@deduplicate = 'f'
        end

        def @@parent.enable_deduplication
            @@deduplicate = 't'
        end

        def @@parent.deduplicate?
            @@deduplicate == 't'
        end

        def @@parent.timeout_analysis_phase_3( elem )
<<<<<<< HEAD
            opts = elem.audit_options
            opts[:timeout] *= 2
=======
            opts          = elem.opts
            opts[:delay] *= 2
>>>>>>> 34cd2281

            str = opts[:timing_string].dup
            str.gsub!( '__TIME__', (opts[:delay] / opts[:timeout_divider]).to_s )

            elem.inputs = elem.original

            elem.print_status "Phase 3 for #{elem.type} input '#{elem.altered}'" <<
                                  " with action #{elem.action}"

            elem.print_info '* Performing liveness check.'

            # This is the control; request the URL of the element to make sure
            # that the web page is alive i.e won't time-out by default.
            elem.submit( timeout: opts[:delay] ) do |res|
                self.call_on_timing_blocks( res, elem )

                if res.timed_out?
                    elem.print_info '* Liveness check failed.'
                    next
                end

<<<<<<< HEAD
                elem.print_info 'Phase 3: Liveness check was successful, progressing to verification...'
                elem.audit( str, opts ) do |c_res|
                    if !c_res.timed_out?
                        elem.print_info 'Phase 3: Verification failed.'
                        next
                    end

                    elem.auditor.log( c_res.request.performer.audit_options, c_res )
=======
                elem.print_info '* Liveness check was successful, progressing' <<
                                ' to verification.'

                opts[:skip_like] = proc { |m| m.altered != elem.altered }
                opts[:format]    = [Mutable::Format::STRAIGHT]
                opts[:silent]    = true

                elem.audit( str, opts ) do |c_res, c_opts|
                    if c_res.app_time <= (opts[:delay] + opts[:add]) / 1000.0
                        elem.print_info '* Verification failed.'
                        next
                    end

                    elem.print_info '* Verification was successful.'
                    elem.auditor.log( c_opts, c_res )
>>>>>>> 34cd2281
                    elem.responsive?
                end
            end

            elem.http.run
        end

        def call_on_timing_blocks( res, elem )
            @@parent.call_on_timing_blocks( res, elem )
        end

        @@timeout_audit_operations_cnt ||= 0

        # Populated by timing attack phase 1 with candidate elements to be
        # verified by phase 2.
        @@timeout_candidates     ||= []
        @@timeout_candidate_ids  ||= ::Arachni::Support::LookUp::HashSet.new

        @@timeout_candidates_phase3    ||= []
        @@timeout_candidate_phase3_ids ||= ::Arachni::Support::LookUp::HashSet.new

        # Modules which have called the timing attack audit method
        # ({Arachni::Module::Auditor#audit_timeout}) we're interested in the
        # amount, not the names, and is used to determine scan progress.
        @@timeout_loaded_modules ||= Set.new

        @@on_timing_attacks      ||= []

        @@running_timeout_attacks ||= false

        @@deduplicate ||= 't'
    end

    def Timeout.reset
        @@timeout_audit_operations_cnt = 0

        @@timeout_candidates.clear
        @@timeout_candidate_ids.clear

        @@timeout_candidates_phase3.clear
        @@timeout_candidate_phase3_ids.clear

        @@timeout_loaded_modules.clear

        @@deduplicate = true
    end

    def disable_deduplication
        @@parent.disable_deduplication
    end

    def enable_deduplication
        @@parent.enable_deduplication
    end

    def deduplicate?
        @@parent.deduplicate?
    end

    #
    # Performs timeout/time-delay analysis and logs an issue should there be one.
    #
    # @param  [String, Array<String>, Hash{Symbol => <String, Array<String>>}]  payloads
    #   Payloads to inject, if given:
    #
    #   * {String} -- Will inject the single payload.
    #   * {Array} -- Will iterate over all payloads and inject them.
    #   * {Hash} -- Expects {Platform} (as `Symbol`s ) for keys and {Array} of
    #       `payloads` for values. The applicable `payloads` will be
    #       {Platform#pick picked} from the hash based on
    #       {Element::Base#platforms applicable platforms} for the
    #       {Base#action resource} to be audited.
    #
    #   Delay placeholder `__TIME__` will be substituted with `timeout / timeout_divider`.
    # @param   [Hash]      opts
    #   Options as described in {Arachni::Element::Capabilities::Mutable::MUTATION_OPTIONS}
    #   with the specified extras.
    # @option   opts    [Integer] :timeout
    #   Milliseconds to wait for the request to complete.
    # @option   opts    [Integer] :timeout_divider (1)
    #   `__TIME__ = timeout / timeout_divider`
    # @option   opts    [Integer] :add (0)
    #   Add this integer to the expected time the request is supposed to take,
    #   in milliseconds.
    #
    # @return   [Bool]
    #   `true` if the audit was scheduled successfully, `false` otherwise (like
    #   if the resource is out of scope).
    #
    def timeout_analysis( payloads, opts )
        return false if self.auditable.empty?

        if skip_path? self.action
            print_debug "Element's action matches skip rule, bailing out."
            return false
        end

        @@timeout_loaded_modules << @auditor.fancy_name

        delay = opts[:timeout]
        audit_timeout_debug_msg( 1, delay )
        timing_attack( payloads, opts ) do |elem|
            elem.auditor = @auditor

            if deduplicate?
                next if @@timeout_candidate_ids.include?( elem.audit_id )
                @@timeout_candidate_ids << elem.audit_id
            end

            print_info 'Found a candidate for Phase 2 -- ' <<
                "#{elem.type.capitalize} input '#{elem.altered}' at #{elem.action}"
            @@parent.add_timeout_candidate( elem )
        end

        true
    end

    # Submits self with a high timeout value and blocks until it gets a response.
    # This is to make sure that responsiveness has been restored before
    # progressing further.
    #
    # @param    [Integer] limit
    #   How many milliseconds to afford the server to respond.
    #
    # @return   [Bool]
    #   `true` if server responds within the given time limit, `false` otherwise.
    def responsive?( limit = 120_000, prepend = '* ' )
        d_opts = {
<<<<<<< HEAD
            skip_original: true,
            redundant:     true,
            timeout:       limit * 1000,
            silent:        true,
            mode:          :sync
=======
            skip_orig: true,
            redundant: true,
            timeout:   limit,
            silent:    true,
            async:     false
>>>>>>> 34cd2281
        }

        orig_opts = @audit_options.dup

        print_info "#{prepend}Waiting for the effects of the timing attack to " <<
            'wear off, this may take a while (max waiting time is ' <<
             "#{d_opts[:timeout] / 1000.0} seconds)."

        @auditable = @original.dup
        res = submit( d_opts )

        @audit_options.merge!( orig_opts )

        if res.timed_out?
            print_bad 'Max waiting time exceeded.'
            false
        else
            true
        end
    end

    private

    def audit_timeout_debug_msg( phase, delay )
        print_debug '---------------------------------------------'
        print_debug "Running phase #{phase.to_s} of timing attack."
        print_debug "Delay set to: #{delay.to_s} milliseconds"
        print_debug '---------------------------------------------'
    end

    #
    # Audits elements using a timing attack.
    #
    # 'opts' needs to contain a :timeout value in milliseconds.</br>
    # Optionally, you can add a :timeout_divider.
    #
    # @param   [String, Array, Hash{Symbol => String, Array<String>}]     payloads
    #   Injection strings (`__TIME__` will be substituted with
    #   `timeout / timeout_divider`).
    # @param    [Hash]      opts
    #   Options as described in {Arachni::Element::Mutable::OPTIONS}.
    # @param    [Block]     block
    #   Block to call if a timeout occurs, it will be passed the
    #   {Arachni::HTTP::Response response} and element mutation.
    #
    def timing_attack( payloads, opts, &block )
        opts                     = opts.dup
        opts[:delay]             = opts.delete(:timeout)
        opts[:timeout_divider] ||= 1
        opts[:add]             ||= 0

        # Intercept each element mutation prior to it being submitted and replace
        # the '__TIME__' placeholder with the actual delay value.
        each_mutation = proc do |mutation|
            injected = mutation.altered_value

            # Preserve the original because it's going to be needed for the
            # verification phases.
            mutation.audit_options[:timing_string] = injected

            mutation.altered_value = injected.
                gsub( '__TIME__', (opts[:delay] / opts[:timeout_divider]).to_s )
        end

        opts.merge!( each_mutation: each_mutation, skip_original: true )

        audit( payloads, opts ) do |response|
            call_on_timing_blocks( response, response.request.performer )
            next if !block || !response.timed_out?

<<<<<<< HEAD
            block.call( response.request.performer )
=======
        audit( payloads, opts ) do |res, _, elem|
            call_on_timing_blocks( res, elem )
            next if !block || res.app_time < (opts[:delay] + opts[:add]) / 1000.0

            block.call( elem )
>>>>>>> 34cd2281
        end
    end

end
end
end<|MERGE_RESOLUTION|>--- conflicted
+++ resolved
@@ -133,13 +133,8 @@
         #   * If verification succeeds the issue is logged
         # * Stabilize responsiveness: Wait for the effects of the timing attack to wear off
         def @@parent.timeout_analysis_phase_2( elem )
-<<<<<<< HEAD
-            opts = elem.audit_options
-            injected_timeout = opts[:timeout] *= 2
-=======
-            opts          = elem.opts
+            opts          = elem.audit_options
             opts[:delay] *= 2
->>>>>>> 34cd2281
 
             str = opts[:timing_string].dup
             str.gsub!( '__TIME__', (opts[:delay] / opts[:timeout_divider]).to_s )
@@ -158,7 +153,7 @@
 
                 # Remove the timeout option set by the liveness check in order
                 # to now affect later requests.
-                elem.opts.delete( :timeout )
+                elem.audit_options.delete( :timeout )
 
                 if res.timed_out?
                     elem.print_info '* Liveness check failed, aborting.'
@@ -178,11 +173,6 @@
                         next
                     end
 
-<<<<<<< HEAD
-                    elem.audit_options[:timeout] = injected_timeout
-
-=======
->>>>>>> 34cd2281
                     if deduplicate?
                         if @@timeout_candidate_phase3_ids.include?( elem.audit_id )
                             elem.print_info '* Duplicate, skipping.'
@@ -192,7 +182,7 @@
                         @@timeout_candidate_phase3_ids << elem.audit_id
                     end
 
-                    elem.opts[:delay] = opts[:delay]
+                    elem.audit_options[:delay] = opts[:delay]
 
                     elem.print_info '* Verification was successful, ' <<
                                     'candidate can progress to Phase 3.'
@@ -218,13 +208,8 @@
         end
 
         def @@parent.timeout_analysis_phase_3( elem )
-<<<<<<< HEAD
-            opts = elem.audit_options
-            opts[:timeout] *= 2
-=======
-            opts          = elem.opts
+            opts          = elem.audit_options
             opts[:delay] *= 2
->>>>>>> 34cd2281
 
             str = opts[:timing_string].dup
             str.gsub!( '__TIME__', (opts[:delay] / opts[:timeout_divider]).to_s )
@@ -246,16 +231,6 @@
                     next
                 end
 
-<<<<<<< HEAD
-                elem.print_info 'Phase 3: Liveness check was successful, progressing to verification...'
-                elem.audit( str, opts ) do |c_res|
-                    if !c_res.timed_out?
-                        elem.print_info 'Phase 3: Verification failed.'
-                        next
-                    end
-
-                    elem.auditor.log( c_res.request.performer.audit_options, c_res )
-=======
                 elem.print_info '* Liveness check was successful, progressing' <<
                                 ' to verification.'
 
@@ -263,15 +238,14 @@
                 opts[:format]    = [Mutable::Format::STRAIGHT]
                 opts[:silent]    = true
 
-                elem.audit( str, opts ) do |c_res, c_opts|
+                elem.audit( str, opts ) do |c_res, c_elem|
                     if c_res.app_time <= (opts[:delay] + opts[:add]) / 1000.0
                         elem.print_info '* Verification failed.'
                         next
                     end
 
                     elem.print_info '* Verification was successful.'
-                    elem.auditor.log( c_opts, c_res )
->>>>>>> 34cd2281
+                    elem.auditor.log( c_elem.audit_options, c_res )
                     elem.responsive?
                 end
             end
@@ -362,7 +336,7 @@
     #   if the resource is out of scope).
     #
     def timeout_analysis( payloads, opts )
-        return false if self.auditable.empty?
+        return false if self.inputs.empty?
 
         if skip_path? self.action
             print_debug "Element's action matches skip rule, bailing out."
@@ -400,19 +374,11 @@
     #   `true` if server responds within the given time limit, `false` otherwise.
     def responsive?( limit = 120_000, prepend = '* ' )
         d_opts = {
-<<<<<<< HEAD
             skip_original: true,
             redundant:     true,
             timeout:       limit * 1000,
             silent:        true,
             mode:          :sync
-=======
-            skip_orig: true,
-            redundant: true,
-            timeout:   limit,
-            silent:    true,
-            async:     false
->>>>>>> 34cd2281
         }
 
         orig_opts = @audit_options.dup
@@ -479,19 +445,11 @@
 
         opts.merge!( each_mutation: each_mutation, skip_original: true )
 
-        audit( payloads, opts ) do |response|
-            call_on_timing_blocks( response, response.request.performer )
-            next if !block || !response.timed_out?
-
-<<<<<<< HEAD
-            block.call( response.request.performer )
-=======
-        audit( payloads, opts ) do |res, _, elem|
+        audit( payloads, opts ) do |res, elem|
             call_on_timing_blocks( res, elem )
             next if !block || res.app_time < (opts[:delay] + opts[:add]) / 1000.0
 
             block.call( elem )
->>>>>>> 34cd2281
         end
     end
 
