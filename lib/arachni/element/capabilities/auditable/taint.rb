=begin
    Copyright 2010-2013 Tasos Laskos <tasos.laskos@gmail.com>

    Licensed under the Apache License, Version 2.0 (the "License");
    you may not use this file except in compliance with the License.
    You may obtain a copy of the License at

        http://www.apache.org/licenses/LICENSE-2.0

    Unless required by applicable law or agreed to in writing, software
    distributed under the License is distributed on an "AS IS" BASIS,
    WITHOUT WARRANTIES OR CONDITIONS OF ANY KIND, either express or implied.
    See the License for the specific language governing permissions and
    limitations under the License.
=end

module Arachni::Element::Capabilities

#
# Looks for specific substrings or patterns in response bodies.
#
# @author Tasos "Zapotek" Laskos <tasos.laskos@gmail.com>
#
module Auditable::Taint

    TAINT_OPTIONS = {
        #
        # The regular expression to match against the response body.
        #
        # Alternatively, you can use the :substring option.
        #
        regexp:    nil,

        #
        # Verify the matched string with this value when using a regexp.
        #
        match:     nil,

        #
        # The substring to look for the response body.
        #
        # Alternatively, you can use the :regexp option.
        #
        substring: nil,

        #
        # Array of patterns to ignore.
        #
        # Useful when needing to narrow down what to log without
        # having to construct overly complex match regexps.
        #
        ignore:    nil
    }

    REMARK = 'This issue was identified by a pattern but the pattern matched ' <<
            'the page\'s response body even before auditing the logged element.'

    #
    # Performs taint analysis and logs an issue should there be one.
    #
    # It logs an issue when:
    #
    # * `:match` == nil AND `:regexp` matches the response body
    # * `:match`` == not nil AND  `:regexp` match == `:match`
    # * `:substring`exists in the response body
    #
    # @param  [String, Array<String>, Hash{Symbol => <String, Array<String>>}]  payloads
    #   Payloads to inject, if given:
    #
    #   * {String} -- Will inject the single payload.
    #   * {Array} -- Will iterate over all payloads and inject them.
    #   * {Hash} -- Expects {Platform} (as `Symbol`s ) for keys and {Array} of
    #       `payloads` for values. The applicable `payloads` will be
    #       {Platform#pick picked} from the hash based on
    #       {Element::Base#platforms applicable platforms} for the
    #       {Base#action resource} to be audited.
    # @param  [Hash]    opts
    #   Options as described in {Arachni::Module::Auditor::OPTIONS} and
    #   {TAINT_OPTIONS}.
    #
    # @return   [Bool]
    #   `true` if the audit was scheduled successfully, `false` otherwise (like
    #   if the resource is out of scope).
    #
    def taint_analysis( payloads, opts = { } )
        if skip_path? self.action
            print_debug "Element's action matches skip rule, bailing out."
            return false
        end

        opts = self.class::OPTIONS.merge( TAINT_OPTIONS.merge( opts ) )
        audit( payloads, opts ) { |response| get_matches( response ) }
    end

    private

    # Tries to identify an issue through pattern matching.
    #
    # If a issue is found a message will be printed and the issue will be logged.
    #
    # @param  [Arachni::HTTP::Response]  response
    def get_matches( response )
        opts = response.request.performer.audit_options.dup
        opts[:substring] = opts[:injected_orig] if !opts[:regexp] && !opts[:substring]

<<<<<<< HEAD
        [opts[:regexp]].flatten.compact.
            each { |regexp| match_regexp_and_log( regexp, response, opts ) }

        [opts[:substring]].flatten.compact.
            each { |substring| match_substring_and_log( substring, response, opts ) }
=======
        match_patterns( opts[:regexp], method( :match_regexp_and_log ), res, opts.dup )
        match_patterns( opts[:substring], method( :match_substring_and_log ), res, opts.dup )
    end

    def match_patterns( patterns, matcher, res, opts )
        case patterns
            when Regexp, String, Array
                [patterns].flatten.compact.
                    each { |pattern| matcher.call( pattern, res, opts ) }

            when Hash
                if opts[:platform] && patterns[opts[:platform]]
                    [patterns[opts[:platform]]].flatten.compact.each do |p|
                        [p].flatten.compact.
                            each { |pattern| matcher.call( pattern, res, opts ) }
                    end
                else
                    patterns.each do |platform, p|
                        dopts = opts.dup
                        dopts[:platform] = platform

                        [p].flatten.compact.
                            each { |pattern| matcher.call( pattern, res, dopts ) }
                    end
                end

                return if !opts[:payload_platforms]

                # Find out if there are any patterns without associated payloads
                # and match them against every payload's response.
                patterns.select { |p, _|  !opts[:payload_platforms].include?( p ) }.
                    each do |platform, p|
                        dopts = opts.dup
                        dopts[:platform] = platform

                        [p].flatten.compact.
                            each { |pattern| matcher.call( pattern, res, dopts ) }
                    end
        end
>>>>>>> 7e5892df
    end

    def match_substring_and_log( substring, res, opts )
        return if substring.to_s.empty?

        opts[:verification] = @auditor.page && @auditor.page.body &&
            @auditor.page.body.include?( substring )

        opts[:remarks] = { auditor: [REMARK] } if opts[:verification]

        if res.body.include?( substring ) && !ignore?( res, opts )
            opts[:regexp] = opts[:id] = opts[:match] = substring.dup
            @auditor.log( opts, res )
        end
    end

    def match_regexp_and_log( regexp, res, opts )
        regexp = regexp.is_a?( Regexp ) ? regexp :
            Regexp.new( regexp.to_s, Regexp::IGNORECASE )

        match_data = res.body.scan( regexp ).flatten.first.to_s

        # An annoying encoding exception may be thrown when matching the regexp.
        opts[:verification] = (@auditor.page && @auditor.page.body.to_s =~ regexp) rescue false

        opts[:remarks] = { auditor: [REMARK] } if opts[:verification]

        # fairly obscure condition...pardon me...
        if ( opts[:match] && match_data == opts[:match] ) ||
           ( !opts[:match] && match_data && match_data.size > 0 )

            return if ignore?( res, opts )

            opts[:id] = opts[:match]  = opts[:match] ? opts[:match] : match_data
            opts[:regexp] = regexp

            @auditor.log( opts, res )
        end

    rescue => e
        ap e
        ap e.backtrace
    end

    def ignore?( res, opts )
        [opts[:ignore]].flatten.compact.each do |r|
            r = r.is_a?( Regexp ) ? r : Regexp.new( r.to_s, Regexp::IGNORECASE )
            return true if res.body.scan( r ).flatten.first
        end
        false
    end

end
end<|MERGE_RESOLUTION|>--- conflicted
+++ resolved
@@ -89,27 +89,22 @@
         end
 
         opts = self.class::OPTIONS.merge( TAINT_OPTIONS.merge( opts ) )
-        audit( payloads, opts ) { |response| get_matches( response ) }
+        audit( payloads, opts ) { |res, c_opts| get_matches( res, c_opts ) }
     end
 
     private
 
+    #
     # Tries to identify an issue through pattern matching.
     #
     # If a issue is found a message will be printed and the issue will be logged.
     #
-    # @param  [Arachni::HTTP::Response]  response
-    def get_matches( response )
-        opts = response.request.performer.audit_options.dup
+    # @param  [Typhoeus::Response]  res
+    # @param  [Hash]  opts
+    #
+    def get_matches( res, opts )
         opts[:substring] = opts[:injected_orig] if !opts[:regexp] && !opts[:substring]
 
-<<<<<<< HEAD
-        [opts[:regexp]].flatten.compact.
-            each { |regexp| match_regexp_and_log( regexp, response, opts ) }
-
-        [opts[:substring]].flatten.compact.
-            each { |substring| match_substring_and_log( substring, response, opts ) }
-=======
         match_patterns( opts[:regexp], method( :match_regexp_and_log ), res, opts.dup )
         match_patterns( opts[:substring], method( :match_substring_and_log ), res, opts.dup )
     end
@@ -149,7 +144,6 @@
                             each { |pattern| matcher.call( pattern, res, dopts ) }
                     end
         end
->>>>>>> 7e5892df
     end
 
     def match_substring_and_log( substring, res, opts )
