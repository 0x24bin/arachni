--- conflicted
+++ resolved
@@ -629,19 +629,7 @@
     # @return [void]
     #
     def banner
-<<<<<<< HEAD
-
-        print_line 'Arachni - Web Application Security Scanner Framework v' +
-            @arachni.version + ' [' + @arachni.revision + ']
-       Author: Tasos "Zapotek" Laskos <tasos.laskos@gmail.com>
-                                      <zapotek@segfault.gr>
-               (With the support of the community and the Arachni Team.)
-
-       Website:       http://arachni.segfault.gr - http://github.com/Arachni/arachni
-       Documentation: http://github.com/Arachni/arachni/wiki'
-=======
         print_line BANNER
->>>>>>> f1efcd64
         print_line
         print_line
     end
