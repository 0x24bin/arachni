=begin
    Copyright 2010-2012 Tasos Laskos <tasos.laskos@gmail.com>

    Licensed under the Apache License, Version 2.0 (the "License");
    you may not use this file except in compliance with the License.
    You may obtain a copy of the License at

        http://www.apache.org/licenses/LICENSE-2.0

    Unless required by applicable law or agreed to in writing, software
    distributed under the License is distributed on an "AS IS" BASIS,
    WITHOUT WARRANTIES OR CONDITIONS OF ANY KIND, either express or implied.
    See the License for the specific language governing permissions and
    limitations under the License.
=end

module Arachni

    # the universal system version
<<<<<<< HEAD
    VERSION      = '0.4.0.4'
=======
    VERSION = IO.read( File.dirname( __FILE__ ) + '/../version' ).strip
>>>>>>> f1efcd64

end<|MERGE_RESOLUTION|>--- conflicted
+++ resolved
@@ -17,10 +17,6 @@
 module Arachni
 
     # the universal system version
-<<<<<<< HEAD
-    VERSION      = '0.4.0.4'
-=======
     VERSION = IO.read( File.dirname( __FILE__ ) + '/../version' ).strip
->>>>>>> f1efcd64
 
 end