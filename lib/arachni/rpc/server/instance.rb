--- conflicted
+++ resolved
@@ -329,22 +329,14 @@
             method.parameters.flatten.include?( :block )
         end
 
-<<<<<<< HEAD
-        @server.add_handler( "service",   self )
-        @server.add_handler( "framework", @framework )
-        @server.add_handler( "opts",      Server::ActiveOptions.new( @framework ) )
-        @server.add_handler( "modules",   @framework.modules )
-        @server.add_handler( "plugins",   @framework.plugins )
-=======
         @framework = Server::Framework.new( Options.instance )
 
         @server.add_handler( 'service',   self )
         @server.add_handler( 'framework', @framework )
-        @server.add_handler( 'opts',      @framework.opts )
+        @server.add_handler( "opts",      Server::ActiveOptions.new( @framework ) )
         @server.add_handler( 'spider',    @framework.spider )
         @server.add_handler( 'modules',   @framework.modules )
         @server.add_handler( 'plugins',   @framework.plugins )
->>>>>>> 91d8a7c7
     end
 
 end
