=begin
                  Arachni
  Copyright (c) 2010 Anastasios Laskos <tasos.laskos@gmail.com>

  This is free software; you can copy and distribute and modify
  this program under the term of the GPL v2.0 License
  (See LICENSE file for details)

=end

module Arachni

module Modules
module Recon
  
#
# Backup file discovery module.
# 
# Appends common backup extesions to the filename of the page under audit<br/>
# and checks for its existence. 
#
# @author: Anastasios "Zapotek" Laskos
#                                      <tasos.laskos@gmail.com>
#                                      <zapotek@segfault.gr>
# @version: 0.1.3
#
#
class BackupFiles < Arachni::Module::Base

    # register us with the system
    include Arachni::Module::Registrar
    
    def initialize( page )
        super( page )

        @__backup_ext_file = 'extensions.txt'
        
        # to keep track of the requests and not repeat them
        @@__audited ||= []
        
        # our results array
        @results = []
    end

    def run( )

        print_status( "Scanning..." )

        filename = File.basename( URI( @page.url ).path )
        path     = Module::Utilities.get_path( @page.url )
        
<<<<<<< HEAD
        if( filename.empty? )
            print_debug( 'Backing out. ' + 
=======
        if( !filename  )
            print_info( 'Backing out. ' + 
>>>>>>> a2f0a424
              'Can\'t extract filename from url: ' + @page.url )
            return
        end
        
        get_data_file( @__backup_ext_file ) {
            |ext|
            
            #
            # Test for the existance of the file + extension.
            #
            # We're not worrying about its contents, the Trainer will
            # analyze it and if it's HTML it'll extract any new attack vectors.
            #
            
            file = ext % filename # Example: index.php.bak
            url  = path + file
            next if !( req1 = __request_once( url ) )

            
            req1.on_complete {
                |res|
                __log_results( res, file )
            }
            
            file = ext % filename.gsub( /\.(.*)/, '' ) # Example: index.bak
            url  = path + file
            next if !( req2 = __request_once( url ) )
            
            req2.on_complete {
                |res|
                __log_results( res, file )
            }
        }

    end

    
    def self.info
        {
            :name           => 'BackupFiles',
            :description    => %q{Tries to find sensitive backup files.},
            :elements       => [ ],
            :author         => 'zapotek',
            :version        => '0.1.3',
            :references     => {},
            :targets        => { 'Generic' => 'all' },
            :vulnerability   => {
                :name        => %q{A backup file exists on the server.},
                :description => %q{},
                :cew         => '530',
                :severity    => Vulnerability::Severity::HIGH,
                :cvssv2       => '',
                :remedy_guidance    => '',
                :remedy_code => '',
            }

        }
    end
    
    #
    # Adds a vulnerability to the @results array<br/>
    # and outputs an "OK" message with the filename and its url.
    #
    # @param  [Net::HTTPResponse]  res   the HTTP response
    # @param  [String]  filename   the discovered filename 
    #
    def __log_results( res, filename )
        
        return if( res.code != 200 || @http.custom_404?( res.body ) )
          
        url = res.effective_url
        # append the result to the results array
        @results << Vulnerability.new( {
            'var'          => 'n/a',
            'url'          => url,
            'injected'     => filename,
            'id'           => filename,
            'regexp'       => 'n/a',
            'regexp_match' => 'n/a',
            'elem'         => Vulnerability::Element::LINK,
            'response'     => res.body,
            'headers'      => {
                'request'    => res.request.headers,
                'response'   => res.headers,    
            }
        }.merge( self.class.info ) )

        # register our results with the system
        register_results( @results )
                
        # inform the user that we have a match
        print_ok( "Found #{filename} at " + url )
    end
    
    #
    # Gets a URL only once
    #
    # @param  [String]  url   the url to get
    #
    # @return  [FalseClass/HTTPResponse]   false if the url has been
    #                                          previously requested,<br/>
    #                                          the HTTPResponse otherwise
    #
    def __request_once( url )
      
        return false if @@__audited.include?( url )
        
        print_status( "Checking for #{url}" )
        
        req  = @http.get( url )
        @@__audited << url
        
        return req
    end

end
end
end
end<|MERGE_RESOLUTION|>--- conflicted
+++ resolved
@@ -49,13 +49,8 @@
         filename = File.basename( URI( @page.url ).path )
         path     = Module::Utilities.get_path( @page.url )
         
-<<<<<<< HEAD
-        if( filename.empty? )
-            print_debug( 'Backing out. ' + 
-=======
         if( !filename  )
             print_info( 'Backing out. ' + 
->>>>>>> a2f0a424
               'Can\'t extract filename from url: ' + @page.url )
             return
         end
