=begin
    Copyright 2010-2014 Tasos Laskos <tasos.laskos@gmail.com>
    All rights reserved.
=end

# XSS in HTML script tag.
# It injects strings and checks if they appear inside HTML 'script' tags.
#
# @author Tasos "Zapotek" Laskos <tasos.laskos@gmail.com>
#
# @version 0.1.4
#
# @see http://cwe.mitre.org/data/definitions/79.html
# @see http://ha.ckers.org/xss.html
# @see http://secunia.com/advisories/9716/
class Arachni::Modules::XSSScriptTag < Arachni::Module::Base

    REMARK = 'Arachni cannot inspect the JavaScript runtime in order to' +
        'determine the real effects of the injected seed, a human needs to inspect' +
        'this issue to determine its validity.'

    def self.strings
        @strings ||= [ "'\"()arachni_xss_in_script_tag_#{seed}" ]
    end

    def self.opts
        @opts ||= { format: [ Format::APPEND ] }
    end

    def run
        self.class.strings.each do |str|
            audit( str, self.class.opts ) do |res, element|
                check_and_log( res, str, element.audit_options )
            end
        end
    end

    def check_and_log( res, injected, opts )
        # if we have no body or it doesn't contain the injected string under any
        # context there's no point in parsing the HTML to verify the vulnerability
        return if !res.body || !res.body.include?( injected )

        Nokogiri::HTML( res.body ).css( 'script' ).each do |script|
            next if !script.to_s.include?( injected )

<<<<<<< HEAD
        opts[:match]        = html_elem.to_s
        opts[:verification] = true
        opts[:remarks]      = { module: [ REMARK ] }
        log( opts, res )
=======
            opts[:match]        = script.to_s
            opts[:verification] = true
            opts[:remarks]      =  { module: [ REMARK ] }
            log( opts, res )

            break
        end
>>>>>>> 34cd2281
    end

    def self.info
        {
            name:        'XSS in HTML \'script\' tag',
            description: %q{Injects strings and checks if they appear inside HTML 'script' tags.},
            elements:    [Element::FORM, Element::LINK, Element::COOKIE, Element::HEADER],
            author:      'Tasos "Zapotek" Laskos <tasos.laskos@gmail.com> ',
            version:     '0.1.4',
            references:  {
                'ha.ckers' => 'http://ha.ckers.org/xss.html',
                'Secunia'  => 'http://secunia.com/advisories/9716/'
            },
            targets:     %w(Generic),
            issue:       {
                name:            %q{Cross-Site Scripting in HTML \'script\' tag},
                description:     %q{Unvalidated user input is being embedded inside a <script> element.
    This makes Cross-Site Scripting attacks much easier to mount since user input lands inside
    a trusted script.},
                tags:            %w(xss script tag regexp dom attribute injection),
                cwe:             '79',
                severity:        Severity::HIGH,
                cvssv2:          '9.0',
                remedy_guidance: 'User inputs must be validated and filtered
    before being included in executable code or not be included at all.',
            }
        }
    end

end<|MERGE_RESOLUTION|>--- conflicted
+++ resolved
@@ -43,20 +43,13 @@
         Nokogiri::HTML( res.body ).css( 'script' ).each do |script|
             next if !script.to_s.include?( injected )
 
-<<<<<<< HEAD
-        opts[:match]        = html_elem.to_s
-        opts[:verification] = true
-        opts[:remarks]      = { module: [ REMARK ] }
-        log( opts, res )
-=======
             opts[:match]        = script.to_s
             opts[:verification] = true
-            opts[:remarks]      =  { module: [ REMARK ] }
+            opts[:remarks]      = { module: [ REMARK ] }
             log( opts, res )
 
             break
         end
->>>>>>> 34cd2281
     end
 
     def self.info
